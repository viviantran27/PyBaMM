#
# Binary operator classes
#
import pybamm

import autograd.numpy as np
import numbers
from scipy.sparse import issparse, csr_matrix, kron


def is_scalar_zero(expr):
    """
    Utility function to test if an expression evaluates to a constant scalar zero
    """
    if expr.is_constant():
        result = expr.evaluate_ignoring_errors()
        return isinstance(result, numbers.Number) and result == 0
    else:
        return False


def is_matrix_zero(expr):
    """
    Utility function to test if an expression evaluates to a constant scalar zero
    """
    if expr.is_constant():
        result = expr.evaluate_ignoring_errors()
        return (issparse(result) and result.count_nonzero() == 0) or (
            isinstance(result, np.ndarray) and np.all(result == 0)
        )
    else:
        return False


def is_one(expr):
    """
    Utility function to test if an expression evaluates to a constant scalar one
    """
    if expr.is_constant():
        result = expr.evaluate_ignoring_errors()
        return isinstance(result, numbers.Number) and result == 1
    else:
        return False


class BinaryOperator(pybamm.Symbol):
    """A node in the expression tree representing a binary operator (e.g. `+`, `*`)

    Derived classes will specify the particular operator

    **Extends**: :class:`Symbol`

    Parameters
    ----------

    name : str
        name of the node
    left : :class:`Symbol` or :class:`Number`
        lhs child node (converted to :class:`Scalar` if Number)
    right : :class:`Symbol` or :class:`Number`
        rhs child node (converted to :class:`Scalar` if Number)

    """

    def __init__(self, name, left, right):
        assert isinstance(left, (pybamm.Symbol, numbers.Number)) and isinstance(
            right, (pybamm.Symbol, numbers.Number)
        ), TypeError(
            """left and right must both be Symbols or Numbers
                but they are {} and {}""".format(
                type(left), type(right)
            )
        )
        # Turn numbers into scalars
        if isinstance(left, numbers.Number):
            left = pybamm.Scalar(left)
        if isinstance(right, numbers.Number):
            right = pybamm.Scalar(right)

        # Check and process domains, except for Outer symbol which takes the outer
        # product of two smbols in different domains, and gives it the domain of the
        # right child.
        if isinstance(self, (pybamm.Outer, pybamm.Kron)):
            domain = right.domain
        else:
            domain = self.get_children_domains(left.domain, right.domain)

        super().__init__(name, children=[left, right], domain=domain)
        self.left = self.children[0]
        self.right = self.children[1]

    def __str__(self):
        """ See :meth:`pybamm.Symbol.__str__()`. """
        return "{!s} {} {!s}".format(self.left, self.name, self.right)

    def get_children_domains(self, ldomain, rdomain):
        if ldomain == rdomain:
            return ldomain
        elif ldomain == []:
            return rdomain
        elif rdomain == []:
            return ldomain
        else:
            raise pybamm.DomainError(
                """
                children must have same (or empty) domains, but left.domain is '{}'
                and right.domain is '{}'
                """.format(
                    ldomain, rdomain
                )
            )

    def new_copy(self):
        """ See :meth:`pybamm.Symbol.new_copy()`. """

        # process children
        new_left = self.left.new_copy()
        new_right = self.right.new_copy()

        # make new symbol, ensure domain remains the same
        out = self.__class__(new_left, new_right)
        out.domain = self.domain

        return out

    def evaluate(self, t=None, y=None, known_evals=None):
        """ See :meth:`pybamm.Symbol.evaluate()`. """
        if known_evals is not None:
            id = self.id
            try:
                return known_evals[id], known_evals
            except KeyError:
                left, known_evals = self.left.evaluate(t, y, known_evals)
                right, known_evals = self.right.evaluate(t, y, known_evals)
                value = self._binary_evaluate(left, right)
                known_evals[id] = value
                return value, known_evals
        else:
            left = self.left.evaluate(t, y)
            right = self.right.evaluate(t, y)
            return self._binary_evaluate(left, right)

    def evaluate_for_shape(self):
        """ See :meth:`pybamm.Symbol.evaluate_for_shape()`. """
        left = self.children[0].evaluate_for_shape()
        right = self.children[1].evaluate_for_shape()
        return self._binary_evaluate(left, right)

    def _binary_evaluate(self, left, right):
        """ Perform binary operation on nodes 'left' and 'right'. """
        raise NotImplementedError


class Power(BinaryOperator):
    """A node in the expression tree representing a `**` power operator

    **Extends:** :class:`BinaryOperator`
    """

    def __init__(self, left, right):
        """ See :meth:`pybamm.BinaryOperator.__init__()`. """
        super().__init__("**", left, right)

    def _diff(self, variable):
        """ See :meth:`pybamm.Symbol._diff()`. """
        # apply chain rule and power rule
        base, exponent = self.orphans
        return base ** (exponent - 1) * (
            exponent * base.diff(variable)
            + base * pybamm.log(base) * exponent.diff(variable)
        )

    def _jac(self, variable):
        """ See :meth:`pybamm.Symbol._jac()`. """
        # apply chain rule and power rule
        base, exponent = self.orphans
        if base.evaluates_to_number() and exponent.evaluates_to_number():
            return pybamm.Scalar(0)
        elif exponent.evaluates_to_number():
            return (exponent * base ** (exponent - 1)) * base.jac(variable)
        elif base.evaluates_to_number():
            return (base ** exponent * pybamm.log(base)) * exponent.jac(variable)
        else:
            return (base ** (exponent - 1)) * (
                exponent * base.jac(variable)
                + base * pybamm.log(base) * exponent.jac(variable)
            )

    def _binary_evaluate(self, left, right):
        """ See :meth:`pybamm.BinaryOperator._binary_evaluate()`. """
        return left ** right

    def _binary_simplify(self, left, right):
        """ See :meth:`pybamm.BinaryOperator.simplify()`. """

        # anything to the power of zero is one
        if is_scalar_zero(right):
            return pybamm.Scalar(1)

        # anything to the power of one is itself
        if is_scalar_zero(left):
            return left

        return self.__class__(left, right)


class Addition(BinaryOperator):
    """A node in the expression tree representing an addition operator

    **Extends:** :class:`BinaryOperator`
    """

    def __init__(self, left, right):
        """ See :meth:`pybamm.BinaryOperator.__init__()`. """
        super().__init__("+", left, right)

    def _diff(self, variable):
        """ See :meth:`pybamm.Symbol._diff()`. """
        return self.left.diff(variable) + self.right.diff(variable)

    def _jac(self, variable):
        """ See :meth:`pybamm.Symbol._jac()`. """
        return self.left.jac(variable) + self.right.jac(variable)

    def _binary_evaluate(self, left, right):
        """ See :meth:`pybamm.BinaryOperator._binary_evaluate()`. """
        return left + right

    def _binary_simplify(self, left, right):
        """
        See :meth:`pybamm.BinaryOperator.simplify()`.

        Note
        ----
        We check for scalars first, then matrices. This is because
        (Zero Matrix) + (Zero Scalar)
        should return (Zero Matrix), not (Zero Scalar).
        """

        # anything added by a scalar zero returns the other child
        if is_scalar_zero(left):
            return right
        if is_scalar_zero(right):
            return left
        # Check matrices after checking scalars
        if is_matrix_zero(left):
            return right
        if is_matrix_zero(right):
            return left

        return pybamm.simplify_addition_subtraction(self.__class__, left, right)


class Subtraction(BinaryOperator):
    """A node in the expression tree representing a subtraction operator

    **Extends:** :class:`BinaryOperator`
    """

    def __init__(self, left, right):
        """ See :meth:`pybamm.BinaryOperator.__init__()`. """

        super().__init__("-", left, right)

    def _diff(self, variable):
        """ See :meth:`pybamm.Symbol._diff()`. """
        return self.left.diff(variable) - self.right.diff(variable)

    def _jac(self, variable):
        """ See :meth:`pybamm.Symbol._jac()`. """
        return self.left.jac(variable) - self.right.jac(variable)

    def _binary_evaluate(self, left, right):
        """ See :meth:`pybamm.BinaryOperator._binary_evaluate()`. """
        return left - right

    def _binary_simplify(self, left, right):
        """
        See :meth:`pybamm.BinaryOperator.simplify()`.

        Note
        ----
        We check for scalars first, then matrices. This is because
        (Zero Matrix) - (Zero Scalar)
        should return (Zero Matrix), not -(Zero Scalar).
        """

        # anything added by a scalar zero returns the other child
        if is_scalar_zero(left):
            return -right
        if is_scalar_zero(right):
            return left
        # Check matrices after checking scalars
        if is_matrix_zero(left):
            return -right
        if is_matrix_zero(right):
            return left

        return pybamm.simplify_addition_subtraction(self.__class__, left, right)


class Multiplication(BinaryOperator):
    """
    A node in the expression tree representing a multiplication operator
    (Hadamard product). Overloads cases where the "*" operator would usually return a
    matrix multiplication (e.g. scipy.sparse.coo.coo_matrix)

    **Extends:** :class:`BinaryOperator`
    """

    def __init__(self, left, right):
        """ See :meth:`pybamm.BinaryOperator.__init__()`. """

        super().__init__("*", left, right)

    def _diff(self, variable):
        """ See :meth:`pybamm.Symbol._diff()`. """
        # apply product rule
        left, right = self.orphans
        return left.diff(variable) * right + left * right.diff(variable)

    def _jac(self, variable):
        """ See :meth:`pybamm.Symbol._jac()`. """
        # apply product rule
        left, right = self.orphans
        if left.evaluates_to_number() and right.evaluates_to_number():
            return pybamm.Scalar(0)
        elif left.evaluates_to_number():
            return left * right.jac(variable)
        elif right.evaluates_to_number():
            return right * left.jac(variable)
        else:
            return right * left.jac(variable) + left * right.jac(variable)

    def _binary_evaluate(self, left, right):
        """ See :meth:`pybamm.BinaryOperator._binary_evaluate()`. """

        if issparse(left):
            return left.multiply(right)
        elif issparse(right):
            # Hadamard product is commutative, so we can switch right and left
            return right.multiply(left)
        else:
            return left * right

    def _binary_simplify(self, left, right):
        """ See :meth:`pybamm.BinaryOperator.simplify()`. """

        # anything multiplied by a scalar zero returns a scalar zero
        if is_scalar_zero(left):
            if isinstance(right, pybamm.Array):
                return pybamm.Array(np.zeros(right.shape))
            else:
                return pybamm.Scalar(0)
        if is_scalar_zero(right):
            if isinstance(left, pybamm.Array):
                return pybamm.Array(np.zeros(left.shape))
            else:
                return pybamm.Scalar(0)

        # if one of the children is a zero matrix, we have to be careful about shapes
        if is_matrix_zero(left) or is_matrix_zero(right):
            shape = (left * right).shape
            if len(shape) == 1 or shape[1] == 1:
                return pybamm.Vector(np.zeros(shape))
            else:
                return pybamm.Matrix(csr_matrix(shape))

        # anything multiplied by a scalar one returns itself
        if is_one(left):
            return right
        if is_one(right):
            return left

        
        try: 
            pybamm.simplify_multiplication_division(self.__class__, left, right)
        except: 
            pybamm.simplify_multiplication_division(self.__class__, left, right)

        return pybamm.simplify_multiplication_division(self.__class__, left, right)


class MatrixMultiplication(BinaryOperator):
    """A node in the expression tree representing a matrix multiplication operator

    **Extends:** :class:`BinaryOperator`
    """

    def __init__(self, left, right):
        """ See :meth:`pybamm.BinaryOperator.__init__()`. """

        super().__init__("@", left, right)

    def diff(self, variable):
        """ See :meth:`pybamm.Symbol.diff()`. """
        # We shouldn't need this
        raise NotImplementedError(
            "diff not implemented for symbol of type 'MatrixMultiplication'"
        )

    def _jac(self, variable):
        """ See :meth:`pybamm.Symbol._jac()`. """
        # We only need the case where left is an array and right
        # is a (slice of a) state vector, e.g. for discretised spatial
        # operators of the form D @ u (also catch cases of (-D) @ u)
        left, right = self.orphans
        if isinstance(left, pybamm.Array) or (
            isinstance(left, pybamm.Negate) and isinstance(left.child, pybamm.Array)
        ):
            left = pybamm.Matrix(csr_matrix(left.evaluate()))
            jac = left @ right.jac(variable)
            # Remove domain as matrix multiplies which come from an integral
            # end up getting the child domains back which throws an error
            jac.domain = []
            return jac
        else:
            raise NotImplementedError(
                """jac of 'MatrixMultiplication' is only
             implemented for left of type 'pybamm.Array',
             not {}""".format(
                    left.__class__
                )
            )

    def _binary_evaluate(self, left, right):
        """ See :meth:`pybamm.BinaryOperator._binary_evaluate()`. """
        return left @ right

    def _binary_simplify(self, left, right):
        """ See :meth:`pybamm.BinaryOperator.simplify()`. """
        # anything multiplied by a scalar zero returns a scalar zero
        if is_scalar_zero(left) or is_scalar_zero(right):
            return pybamm.Scalar(0)

        return pybamm.simplify_multiplication_division(self.__class__, left, right)


class Division(BinaryOperator):
    """A node in the expression tree representing a division operator

    **Extends:** :class:`BinaryOperator`
    """

    def __init__(self, left, right):
        """ See :meth:`pybamm.BinaryOperator.__init__()`. """
        super().__init__("/", left, right)

    def _diff(self, variable):
        """ See :meth:`pybamm.Symbol._diff()`. """
        # apply quotient rule
        top, bottom = self.orphans
        return (top.diff(variable) * bottom - top * bottom.diff(variable)) / bottom ** 2

    def _jac(self, variable):
        """ See :meth:`pybamm.Symbol._jac()`. """
        # apply quotient rule
        top, bottom = self.orphans
        if top.evaluates_to_number() and bottom.evaluates_to_number():
            return pybamm.Scalar(0)
        elif top.evaluates_to_number():
            return -top / bottom ** 2 * bottom.jac(variable)
        elif bottom.evaluates_to_number():
            return top.jac(variable) / bottom
        else:
            return (
                bottom * top.jac(variable) - top * bottom.jac(variable)
            ) / bottom ** 2

    def _binary_evaluate(self, left, right):
        """ See :meth:`pybamm.BinaryOperator._binary_evaluate()`. """

        if issparse(left):
            return left.multiply(1 / right)
        else:
            if isinstance(right, numbers.Number) and right == 0:
                return left * np.inf
            else:
                return left / right

    def _binary_simplify(self, left, right):
        """ See :meth:`pybamm.BinaryOperator.simplify()`. """

        # zero divided by zero returns nan scalar
        if is_scalar_zero(left) and is_scalar_zero(right):
            return pybamm.Scalar(np.nan)

        # zero divided by anything returns zero
        if is_scalar_zero(left):
            return pybamm.Scalar(0)

        # anything divided by zero returns inf
        if is_scalar_zero(right):
            return pybamm.Scalar(np.inf)

        # anything divided by one is itself
        if is_one(right):
            return left

        return pybamm.simplify_multiplication_division(self.__class__, left, right)


class Inner(BinaryOperator):
    """
    A node in the expression tree which represents the inner (or dot) product. This
    operator should be used to take the inner product of two mathematical vectors
    (as opposed to the computational vectors arrived at post-discretisation) of the
    form v = v_x e_x + v_y e_y + v_z e_z where v_x, v_y, v_z are scalars
    and e_x, e_y, e_z are x-y-z-directional unit vectors. For v and w mathematical
    vectors, inner product returns v_x * w_x + v_y * w_y + v_z * w_z. In addition,
    for some spatial discretisations mathematical vector quantities (such as
    i = grad(phi) ) are evaluated on a different part of the grid to mathematical
    scalars (e.g. for finite volume mathematical scalars are evaluated on the nodes but
    mathematical vectors are evaluated on cell edges). Therefore, inner also transfers
    the inner product of the vector onto the scalar part of the grid if required
    by a particular discretisation.

    **Extends:** :class:`BinaryOperator`
    """

    def __init__(self, left, right):
        """ See :meth:`pybamm.BinaryOperator.__init__()`. """
        super().__init__("inner product", left, right)

    def _diff(self, variable):
        """ See :meth:`pybamm.Symbol._diff()`. """
        # apply product rule
        left, right = self.orphans
        return left.diff(variable) * right + left * right.diff(variable)

    def _jac(self, variable):
        """ See :meth:`pybamm.Symbol._jac()`. """
        # apply product rule
        left, right = self.orphans
        if left.evaluates_to_number() and right.evaluates_to_number():
            return pybamm.Scalar(0)
        elif left.evaluates_to_number():
            return left * right.jac(variable)
        elif right.evaluates_to_number():
            return right * left.jac(variable)
        else:
            return right * left.jac(variable) + left * right.jac(variable)

    def _binary_evaluate(self, left, right):
        """ See :meth:`pybamm.BinaryOperator._binary_evaluate()`. """

        if issparse(left):
            return left.multiply(right)
        elif issparse(right):
            # Hadamard product is commutative, so we can switch right and left
            return right.multiply(left)
        else:
            return left * right

    def _binary_simplify(self, left, right):
        """ See :meth:`pybamm.BinaryOperator.simplify()`. """

        # anything multiplied by a scalar zero returns a scalar zero
        if is_scalar_zero(left):
            if isinstance(right, pybamm.Array):
                return pybamm.Array(np.zeros(right.shape))
            else:
                return pybamm.Scalar(0)
        if is_scalar_zero(right):
            if isinstance(left, pybamm.Array):
                return pybamm.Array(np.zeros(left.shape))
            else:
                return pybamm.Scalar(0)

        # if one of the children is a zero matrix, we have to be careful about shapes
        if is_matrix_zero(left) or is_matrix_zero(right):
            shape = (left * right).shape
            if len(shape) == 1 or shape[1] == 1:
                return pybamm.Vector(np.zeros(shape))
            else:
                return pybamm.Matrix(csr_matrix(shape))

        # anything multiplied by a scalar one returns itself
        if is_one(left):
            return right
        if is_one(right):
            return left

        return pybamm.simplify_multiplication_division(self.__class__, left, right)


def inner(left, right):
    """
    Return inner product of two symbols.
    """
    return pybamm.Inner(left, right)


class Outer(BinaryOperator):
    """A node in the expression tree representing an outer product.
    This takes a 1D vector in the current collector domain of size (n,1) and a 1D
    variable of size (m,1), takes their outer product, and reshapes this into a vector
    of size (nm,1). It can also take in a vector in a single particle and a vector
    of the electrolyte domain to repeat that particle.
    Note: this class might be a bit dangerous, so at the moment it is very restrictive
    in what symbols can be passed to it

    **Extends:** :class:`BinaryOperator`
    """

    def __init__(self, left, right):
        """ See :meth:`pybamm.BinaryOperator.__init__()`. """
        # Can only take outer product of a current collector symbol
        if (
            left.domain != ["current collector"]
            and left.domain != ["negative particle"]
            and left.domain != ["positive particle"]
            and left.domain != []
        ):
            raise pybamm.DomainError(
                """left child domain must be 'current collector', 'negative particle',
                'positive particle', or '', not'{}""".format(
                    left.domain
                )
            )
        # cannot have Variable, StateVector or Matrix in the right symbol, as these
        # can already be 2D objects (so we can't take an outer product with them)
        if right.has_symbol_of_class(
            (pybamm.Variable, pybamm.StateVector, pybamm.Matrix)
        ):
            raise TypeError(
                "right child must only contain SpatialVariable and scalars" ""
            )

        super().__init__("outer product", left, right)

    def __str__(self):
        """ See :meth:`pybamm.Symbol.__str__()`. """
        return "outer({!s}, {!s})".format(self.left, self.right)

    def diff(self, variable):
        """ See :meth:`pybamm.Symbol.diff()`. """
        raise NotImplementedError("diff not implemented for symbol of type 'Outer'")

<<<<<<< HEAD
    def jac(self, variable):
        """ See :meth:`pybamm.Symbol.jac()`. """
        if variable.id == self.id:
            return pybamm.Scalar(1)
        else:
            # right cannot be a StateVector, so no need for product rule
            left, right = self.orphans
            # make sure left child keeps same domain
            left.domain = self.left.domain
            return pybamm.Kron(left.jac(variable), right)
=======
    def _jac(self, variable):
        """ See :meth:`pybamm.Symbol._jac()`. """
        # right cannot be a StateVector, so no need for product rule
        left, right = self.orphans
        # make sure left child keeps same domain
        left.domain = self.left.domain
        return pybamm.Kron(left.jac(variable), right)
>>>>>>> 58e0b6e8

    def _binary_evaluate(self, left, right):
        """ See :meth:`pybamm.BinaryOperator._binary_evaluate()`. """

        return np.outer(left, right).reshape(-1, 1)

    def _binary_simplify(self, left, right):
        """ See :meth:`pybamm.BinaryOperator.simplify()`. """
        # Make sure left child keeps same domain
        left.domain = self.left.domain
        return pybamm.Outer(left, right)


class Kron(BinaryOperator):
    """A node in the expression tree representing a (sparse) kronecker product operator
<<<<<<< HEAD
=======

>>>>>>> 58e0b6e8
    **Extends:** :class:`BinaryOperator`
    """

    def __init__(self, left, right):
        """ See :meth:`pybamm.BinaryOperator.__init__()`. """

        super().__init__("kronecker product", left, right)

    def __str__(self):
        """ See :meth:`pybamm.Symbol.__str__()`. """
        return "kron({!s}, {!s})".format(self.left, self.right)

    def diff(self, variable):
        """ See :meth:`pybamm.Symbol.diff()`. """
        raise NotImplementedError("diff not implemented for symbol of type 'Kron'")

    def jac(self, variable):
        """ See :meth:`pybamm.Symbol.jac()`. """
        raise NotImplementedError("jac not implemented for symbol of type 'Kron'")

    def _binary_evaluate(self, left, right):
        """ See :meth:`pybamm.BinaryOperator._binary_evaluate()`. """
        return kron(left, right)

    def _binary_simplify(self, left, right):
        """ See :meth:`pybamm.BinaryOperator.simplify()`. """
        return pybamm.Kron(left, right)


def outer(left, right):
    """
    Return outer product of two symbols. If the symbols have the same domain, the outer
    product is just a multiplication. If they have different domains, make a copy of the
    left child with same domain as right child, and then take outer product.
    """
    try:
        return left * right
    except pybamm.DomainError:
        return pybamm.Outer(left, right)


def source(left, right):
    """A convinience function for creating (part of) an expression tree representing
    a source term in the (weak) finite element formulation. The left child is the
    symbol representing the source term and the right child is the symbol of the
    equation variable (key). The method returns the matrix-vector product of the
    mass matrix (adjusted to account for the boundary conditions imposed the the
    right symbol) and the discretised left symbol.
    """

    if left.domain != ["current collector"] or right.domain != ["current collector"]:
        raise pybamm.DomainError(
            """finite element method only implemented in the 'current collector' domain,
            but symbols have domains {} and {}""".format(
                left.domain, right.domain
            )
        )
    return pybamm.Mass(right) @ left<|MERGE_RESOLUTION|>--- conflicted
+++ resolved
@@ -637,18 +637,6 @@
         """ See :meth:`pybamm.Symbol.diff()`. """
         raise NotImplementedError("diff not implemented for symbol of type 'Outer'")
 
-<<<<<<< HEAD
-    def jac(self, variable):
-        """ See :meth:`pybamm.Symbol.jac()`. """
-        if variable.id == self.id:
-            return pybamm.Scalar(1)
-        else:
-            # right cannot be a StateVector, so no need for product rule
-            left, right = self.orphans
-            # make sure left child keeps same domain
-            left.domain = self.left.domain
-            return pybamm.Kron(left.jac(variable), right)
-=======
     def _jac(self, variable):
         """ See :meth:`pybamm.Symbol._jac()`. """
         # right cannot be a StateVector, so no need for product rule
@@ -656,7 +644,6 @@
         # make sure left child keeps same domain
         left.domain = self.left.domain
         return pybamm.Kron(left.jac(variable), right)
->>>>>>> 58e0b6e8
 
     def _binary_evaluate(self, left, right):
         """ See :meth:`pybamm.BinaryOperator._binary_evaluate()`. """
@@ -672,10 +659,6 @@
 
 class Kron(BinaryOperator):
     """A node in the expression tree representing a (sparse) kronecker product operator
-<<<<<<< HEAD
-=======
-
->>>>>>> 58e0b6e8
     **Extends:** :class:`BinaryOperator`
     """
 
