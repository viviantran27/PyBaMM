--- conflicted
+++ resolved
@@ -463,15 +463,11 @@
 
     @property
     def options(self):
-<<<<<<< HEAD
         default_options = {
-            "bc_options": {"dimensionality": 1},
+            "bc_options": {"dimensionality": 0},
             "capacitance": False,
             "convection": False,
         }
-=======
-        default_options = {"capacitance": False, "bc_options": {"dimensionality": 0}}
->>>>>>> aa2f59f0
         if self._extra_options is None:
             options = default_options
         else:
