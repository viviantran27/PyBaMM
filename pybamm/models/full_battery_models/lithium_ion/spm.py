--- conflicted
+++ resolved
@@ -44,12 +44,9 @@
         self.set_positive_electrode_submodel()
         self.set_thermal_submodel()
         self.set_current_collector_submodel()
-<<<<<<< HEAD
         self.set_sei_submodel()
-=======
         self.set_anode_decomposition_submodel()
         self.set_cathode_decomposition_submodel()
->>>>>>> a2722ac6
 
         if build:
             self.build_model()
