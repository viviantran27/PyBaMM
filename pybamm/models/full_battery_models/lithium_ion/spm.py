#
# Single Particle Model (SPM)
#
import pybamm
from .base_lithium_ion_model import BaseModel


class SPM(BaseModel):
    """Single Particle Model (SPM) of a lithium-ion battery, from [1]_.

    Parameters
    ----------
    options : dict, optional
        A dictionary of options to be passed to the model.
    name : str, optional
        The name of the model.
    build :  bool, optional
        Whether to build the model on instantiation. Default is True. Setting this
        option to False allows users to change any number of the submodels before
        building the complete model (submodels cannot be changed after the model is
        built).

    References
    ----------
    .. [1] SG Marquis, V Sulzer, R Timms, CP Please and SJ Chapman. “An asymptotic
           derivation of a single particle model with electrolyte”. Journal of The
           Electrochemical Society, 166(15):A3693–A3706, 2019

    **Extends:** :class:`pybamm.lithium_ion.BaseModel`
    """

    def __init__(self, options=None, name="Single Particle Model", build=True):
        super().__init__(options, name)

<<<<<<< HEAD
=======
        self.set_reactions()
>>>>>>> 282ff825
        self.set_external_circuit_submodel()
        self.set_porosity_submodel()
        self.set_tortuosity_submodels()
        self.set_convection_submodel()
        self.set_interfacial_submodel()
        self.set_particle_submodel()
        self.set_negative_electrode_submodel()
        self.set_electrolyte_submodel()
        self.set_positive_electrode_submodel()
        self.set_thermal_submodel()
        self.set_current_collector_submodel()

        if build:
            self.build_model()

<<<<<<< HEAD
=======
        pybamm.citations.register("marquis2019asymptotic")

    def set_porosity_submodel(self):

        self.submodels["porosity"] = pybamm.porosity.Constant(self.param)

    def set_convection_submodel(self):

        self.submodels["convection"] = pybamm.convection.NoConvection(self.param)

>>>>>>> 282ff825
    def set_interfacial_submodel(self):

        if self.options["surface form"] is False:
            self.submodels["negative interface"] = pybamm.interface.InverseButlerVolmer(
                self.param, "Negative", "lithium-ion main"
            )
            self.submodels["positive interface"] = pybamm.interface.InverseButlerVolmer(
                self.param, "Positive", "lithium-ion main"
            )
        else:
            self.submodels["negative interface"] = pybamm.interface.ButlerVolmer(
                self.param, "Negative", "lithium-ion main"
            )

            self.submodels["positive interface"] = pybamm.interface.ButlerVolmer(
                self.param, "Positive", "lithium-ion main"
            )

    def set_particle_submodel(self):

        if self.options["particle"] == "Fickian diffusion":
            self.submodels["negative particle"] = pybamm.particle.FickianSingleParticle(
                self.param, "Negative"
            )
            self.submodels["positive particle"] = pybamm.particle.FickianSingleParticle(
                self.param, "Positive"
            )
        elif self.options["particle"] == "fast diffusion":
            self.submodels["negative particle"] = pybamm.particle.FastSingleParticle(
                self.param, "Negative"
            )
            self.submodels["positive particle"] = pybamm.particle.FastSingleParticle(
                self.param, "Positive"
            )

    def set_negative_electrode_submodel(self):

        self.submodels["negative electrode"] = pybamm.electrode.ohm.LeadingOrder(
            self.param, "Negative"
        )

    def set_positive_electrode_submodel(self):

        self.submodels["positive electrode"] = pybamm.electrode.ohm.LeadingOrder(
            self.param, "Positive"
        )

    def set_electrolyte_submodel(self):

        electrolyte = pybamm.electrolyte.stefan_maxwell
        surf_form = electrolyte.conductivity.surface_potential_form

        if self.options["surface form"] is False:
            self.submodels[
                "leading-order electrolyte conductivity"
            ] = electrolyte.conductivity.LeadingOrder(self.param)

        elif self.options["surface form"] == "differential":
            for domain in ["Negative", "Separator", "Positive"]:
                self.submodels[
                    "leading-order " + domain.lower() + " electrolyte conductivity"
                ] = surf_form.LeadingOrderDifferential(
                    self.param, domain, self.reactions
                )

        elif self.options["surface form"] == "algebraic":
            for domain in ["Negative", "Separator", "Positive"]:
                self.submodels[
                    "leading-order " + domain.lower() + " electrolyte conductivity"
                ] = surf_form.LeadingOrderAlgebraic(self.param, domain, self.reactions)
        self.submodels[
            "electrolyte diffusion"
        ] = electrolyte.diffusion.ConstantConcentration(self.param)

    @property
    def default_geometry(self):
        dimensionality = self.options["dimensionality"]
        if dimensionality == 0:
            return pybamm.Geometry("1D macro", "1D micro")
        elif dimensionality == 1:
            return pybamm.Geometry("1+1D macro", "(1+0)+1D micro")
        elif dimensionality == 2:
            return pybamm.Geometry("2+1D macro", "(2+0)+1D micro")<|MERGE_RESOLUTION|>--- conflicted
+++ resolved
@@ -32,10 +32,7 @@
     def __init__(self, options=None, name="Single Particle Model", build=True):
         super().__init__(options, name)
 
-<<<<<<< HEAD
-=======
         self.set_reactions()
->>>>>>> 282ff825
         self.set_external_circuit_submodel()
         self.set_porosity_submodel()
         self.set_tortuosity_submodels()
@@ -51,8 +48,6 @@
         if build:
             self.build_model()
 
-<<<<<<< HEAD
-=======
         pybamm.citations.register("marquis2019asymptotic")
 
     def set_porosity_submodel(self):
@@ -63,7 +58,6 @@
 
         self.submodels["convection"] = pybamm.convection.NoConvection(self.param)
 
->>>>>>> 282ff825
     def set_interfacial_submodel(self):
 
         if self.options["surface form"] is False:
