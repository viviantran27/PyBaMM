--- conflicted
+++ resolved
@@ -164,7 +164,6 @@
 
         self.submodels[
             "electrolyte diffusion"
-<<<<<<< HEAD
         ] = pybamm.electrolyte_diffusion.ConstantConcentration(self.param)
 
     def set_anode_decomposition_submodel(self):
@@ -189,7 +188,4 @@
         elif dimensionality == 1:
             return pybamm.Geometry("1+1D macro", "(1+0)+1D micro")
         elif dimensionality == 2:
-            return pybamm.Geometry("2+1D macro", "(2+0)+1D micro")
-=======
-        ] = pybamm.electrolyte_diffusion.ConstantConcentration(self.param)
->>>>>>> d3b1cca7
+            return pybamm.Geometry("2+1D macro", "(2+0)+1D micro")