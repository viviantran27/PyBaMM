--- conflicted
+++ resolved
@@ -173,7 +173,6 @@
 
         self.submodels["electrolyte diffusion"] = pybamm.electrolyte_diffusion.Full(
             self.param
-<<<<<<< HEAD
         )
 
     def set_anode_decomposition_submodel(self):
@@ -198,7 +197,4 @@
         elif dimensionality == 1:
             return pybamm.Geometry("1+1D macro", "(1+0)+1D micro")
         elif dimensionality == 2:
-            return pybamm.Geometry("2+1D macro", "(2+0)+1D micro")
-=======
-        )
->>>>>>> d3b1cca7
+            return pybamm.Geometry("2+1D macro", "(2+0)+1D micro")