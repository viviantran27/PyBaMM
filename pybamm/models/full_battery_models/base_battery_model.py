--- conflicted
+++ resolved
@@ -182,12 +182,9 @@
             "particle": "Fickian diffusion",
             "thermal": "isothermal",
             "external submodels": [],
-<<<<<<< HEAD
             "sei": None,
-=======
             "anode decomposition": False,
             "cathode decomposition": False,
->>>>>>> a2722ac6
         }
         # Change the default for SEI film resistance based on which sei option is
         # provided
