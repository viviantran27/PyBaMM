--- conflicted
+++ resolved
@@ -7,14 +7,7 @@
 import numpy as np
 
 
-<<<<<<< HEAD
-<<<<<<< HEAD
-def homogeneous_reaction(current):
-=======
-def homogeneous_reaction(domain):
-=======
 def homogeneous_reaction(current, domain):
->>>>>>> bd406fb7
     """ Homogeneous reaction at the electrode-electrolyte interface """
 
     # If feed in just a single domain then will return a Scalar which will
@@ -25,35 +18,6 @@
     # will be processed into a vector upon discretisation.
 
     if domain == ["negative electrode"]:
-<<<<<<< HEAD
-        exchange_current = (
-            pybamm.standard_parameters.current
-            / pybamm.standard_parameters.ln
-            * pybamm.Scalar(1, domain=domain)
-        )
-    elif domain == ["separator"]:
-        exchange_current = pybamm.Scalar(0)
-    elif domain == ["positive electrode"]:
-        exchange_current = (
-            -pybamm.standard_parameters.current
-            / pybamm.standard_parameters.lp
-            * pybamm.Scalar(1, domain=domain)
-        )
-    elif domain == ["negative electrode", "separator", "positive electrode"]:
-        current_neg = (
-            pybamm.Scalar(1, domain=["negative electrode"])
-            / pybamm.standard_parameters.ln
-        )
-        current_sep = pybamm.Scalar(0, domain=["separator"])
-        current_pos = (
-            -pybamm.Scalar(1, domain=["positive electrode"])
-            / pybamm.standard_parameters.lp
-        )
-        exchange_current = pybamm.Concatenation(current_neg, current_sep, current_pos)
-
-    else:
-        raise NotImplementedError("Not a valid domain")
-=======
         exchange_current = current / pybamm.standard_parameters.ln
     elif domain == ["separator"]:
         exchange_current = pybamm.Scalar(0)
@@ -76,17 +40,11 @@
 
     # set the domain (required for processing boundary conditions)
     exchange_current.domain = domain
->>>>>>> bd406fb7
 
     return exchange_current
 
 
-<<<<<<< HEAD
-def butler_volmer(iota, U_eq, c_e, Delta_phi, c_k=None, domain=None):
->>>>>>> issue-74-implement-DFN
-=======
 def butler_volmer(iota, U_eq, c_e, Delta_phi, ck_surf=None, domain=None):
->>>>>>> bd406fb7
     """
     Butler-Volmer reactions.
 
@@ -106,13 +64,8 @@
         The electrolyte concentration
     Delta_phi : :class:`pybamm.Symbol`
         The difference between the electrode potential and the electrolyte potential.
-<<<<<<< HEAD
-    c_k: :class: `pybamm.Variable`
-        The concentration in the negative and positive particles.
-=======
     ck_surf: :class: `pybamm.Variable`
         The concentration of lithium on the surface of a particle.
->>>>>>> bd406fb7
     domain : iterable of strings
         The domain in which to calculate the interfacial current density. Default is
         None, in which case the domain is calculated based on c and phi or defaults to
@@ -123,21 +76,6 @@
     :class:`pybamm.Symbol`
         The dimensionless interfacial current density (=dimensionless flux density)
     """
-<<<<<<< HEAD
-<<<<<<< HEAD
-    # hack to make the concatenation work. Concatenation needs some work
-    current_neg = pybamm.Broadcast(
-        current / pybamm.standard_parameters.l_n, ["negative electrode"]
-    )
-    current_pos = pybamm.Broadcast(
-        -current / pybamm.standard_parameters.l_p, ["positive electrode"]
-    )
-    return pybamm.Concatenation(
-        current_neg, pybamm.Broadcast(0, ["separator"]), current_pos
-    )
-=======
-=======
->>>>>>> bd406fb7
     if domain is None:
         # raise error if no domain can be found
         if c_e.domain == [] and Delta_phi.domain == []:
@@ -161,17 +99,6 @@
     # Get the current densities based on domain
     if domain == ["negative electrode"]:
         j0n = exchange_current_density(
-<<<<<<< HEAD
-            iota, c_e, c_k=c_k, domain=["negative electrode"]
-        )
-        eta_n = Delta_phi - U_eq
-        return j0n * eta_n  # Function(etan, np.sinh)
-    elif domain == ["positive electrode"]:
-        j0p = exchange_current_density(
-            iota, c_e, c_k=c_k, domain=["positive electrode"]
-        )
-        eta_p = Delta_phi - U_eq
-=======
             iota, c_e, ck_surf=ck_surf, domain=["negative electrode"]
         )
         eta_n = Delta_phi - U_eq(ck_surf)
@@ -181,24 +108,16 @@
             iota, c_e, ck_surf=ck_surf, domain=["positive electrode"]
         )
         eta_p = Delta_phi - U_eq(ck_surf)
->>>>>>> bd406fb7
         return j0p * eta_p  # Function(etap, np.sinh)
     # To get current density across the whole domain, unpack and call this function
     # again in the subdomains, then concatenate
     elif domain == ["negative electrode", "separator", "positive electrode"]:
 
         # Unpack c
-<<<<<<< HEAD
-        if c_k is None:
-            variables = [c_e, Delta_phi, U_eq]
-        else:
-            variables = [c_e, Delta_phi, U_eq, c_k]
-=======
         if ck_surf is None:
             variables = [c_e, Delta_phi, U_eq]
         else:
             variables = [c_e, Delta_phi, U_eq, ck_surf]
->>>>>>> bd406fb7
 
         if all([isinstance(var, pybamm.Concatenation) for var in variables]):
             c_en, c_es, c_ep = c_e.orphans
@@ -207,32 +126,20 @@
             iota_n, iota_s, iota_p = iota.orphans
         else:
             raise ValueError(
-<<<<<<< HEAD
-                "c_e, Delta_phi, U_eq, (and c_k)\
-=======
                 "c_e, Delta_phi, U_eq, (and ck_surf)\
->>>>>>> bd406fb7
                 must both be Concatenations, not '{}' and '{}', '{}".format(
                     type(c_e), type(Delta_phi), type(U_eq)
                 )
             )
         # Negative electrode
         j_n = butler_volmer(
-<<<<<<< HEAD
-            iota, U_n, c_en, Delta_phi_n, c_k=c_k, domain=["negative electrode"]
-=======
             iota, U_n, c_en, Delta_phi_n, ck_surf=ck_surf, domain=["negative electrode"]
->>>>>>> bd406fb7
         )
         # Separator
         j_s = pybamm.Scalar(0, domain=["separator"])
         # Positive electrode
         j_p = butler_volmer(
-<<<<<<< HEAD
-            iota, U_p, c_e, Delta_phi, c_k=c_k, domain=["negative electrode"]
-=======
             iota, U_p, c_e, Delta_phi, ck_surf=ck_surf, domain=["negative electrode"]
->>>>>>> bd406fb7
         )
         # Concatenate
         return pybamm.Concatenation(j_n, j_s, j_p)
@@ -240,11 +147,7 @@
         raise pybamm.DomainError("domain '{}' not recognised".format(domain))
 
 
-<<<<<<< HEAD
-def exchange_current_density(iota, c_e, c_k=None, domain=None):
-=======
 def exchange_current_density(iota, c_e, ck_surf=None, domain=None):
->>>>>>> bd406fb7
     """The exchange current-density as a function of concentration
 
     Parameters
@@ -254,12 +157,8 @@
         current density)
     c_e : :class:`pybamm.Variable`
         The electrolyte concentration
-<<<<<<< HEAD
-    c_k : :class:`pybamm.Variable`
-=======
     ck_surf : :class:`pybamm.Variable`
         The concentration of lithium on the surface of a particle
->>>>>>> bd406fb7
     domain : string
         Which domain to calculate the exchange current density in ("negative electrode"
         or "positive electrode"). Default is None, in which case the domain is\
@@ -281,18 +180,6 @@
     if domain[0] not in pybamm.KNOWN_DOMAINS:
         raise pybamm.DomainError("{} is not in known domains".format(domain))
 
-<<<<<<< HEAD
-    if c_k is not None:
-        # check that c_k and c_e have are both negative or positive
-        if (c_k.domain == ["negative particle"]) and (domain != ["negative electrode"]):
-            raise ValueError(
-                "c_k and c_e must both be on respective 'negative' or 'positive'\
-                        domains"
-            )
-        if (c_k.domain == ["positive particle"]) and (domain != ["positive electrode"]):
-            raise ValueError(
-                "c_k and c_e must both be on respective 'negative' or 'positive'\
-=======
     if ck_surf is not None:
         # check that ck_surf and c_e have are both negative or positive
         if (ck_surf.domain == ["negative particle"]) and (
@@ -307,7 +194,6 @@
         ):
             raise ValueError(
                 "ck_surf and c_e must both be on respective 'negative' or 'positive'\
->>>>>>> bd406fb7
                         domains"
             )
 
@@ -320,15 +206,9 @@
             raise pybamm.DomainError("""concentration and domain do not match""")
 
     # I actually don't like the set of if statements here.
-<<<<<<< HEAD
-    if c_k is not None:
-        # only activated by li-ion
-        return iota * c_e ** (1 / 2) * c_k ** (1 / 2) * (1 - c_k) ** (1 / 2)
-=======
     if ck_surf is not None:
         # only activated by li-ion
         return iota * c_e ** (1 / 2) * ck_surf ** (1 / 2) * (1 - ck_surf) ** (1 / 2)
->>>>>>> bd406fb7
     elif domain == ["negative electrode"]:
         # only activated in neg of lead-acid
         return iota * c_e
@@ -340,10 +220,6 @@
         return iota * c_e ** 2 * cw
     else:
         raise pybamm.DomainError("domain '{}' not recognised".format(domain))
-<<<<<<< HEAD
->>>>>>> issue-74-implement-DFN
-=======
->>>>>>> bd406fb7
 
 
 def butler_volmer_lead_acid(c, phi, domain=None):
@@ -389,7 +265,6 @@
 
     # Get the current densities based on domain
     if domain == ["negative electrode"]:
-<<<<<<< HEAD
         j0_n = exchange_current_density(c, ["negative electrode"])
         eta_n = phi - pybamm.standard_parameters_lead_acid.U_n(c)
         return j0_n * pybamm.Function(np.sinh, eta_n)
@@ -397,15 +272,6 @@
         j0_p = exchange_current_density(c, ["positive electrode"])
         eta_p = phi - pybamm.standard_parameters_lead_acid.U_p(c)
         return j0_p * pybamm.Function(np.sinh, eta_p)
-=======
-        j0n = exchange_current_density_lead_acid(c, ["negative electrode"])
-        etan = phi - pybamm.standard_parameters_lead_acid.U_Pb(c)
-        return j0n * etan  # Function(etan, np.sinh)
-    elif domain == ["positive electrode"]:
-        j0p = exchange_current_density_lead_acid(c, ["positive electrode"])
-        etap = phi - pybamm.standard_parameters_lead_acid.U_PbO2(c)
-        return j0p * etap  # Function(etap, np.sinh)
->>>>>>> issue-74-implement-DFN
     # To get current density across the whole domain, unpack and call this function
     # again in the subdomains, then concatenate
     elif domain == ["negative electrode", "separator", "positive electrode"]:
@@ -431,15 +297,7 @@
         raise pybamm.DomainError("domain '{}' not recognised".format(domain))
 
 
-<<<<<<< HEAD
-<<<<<<< HEAD
-def exchange_current_density(c_e, domain=None):
-=======
-def exchange_current_density_lead_acid(c, domain=None):
->>>>>>> issue-74-implement-DFN
-=======
 def exchange_current_density_lead_acid(c_e, domain=None):
->>>>>>> bd406fb7
     """The exchange current-density as a function of concentration
 
     Parameters
