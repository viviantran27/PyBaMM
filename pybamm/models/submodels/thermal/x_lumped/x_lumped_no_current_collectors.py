#
# Class for lumped thermal submodel with no current collectors
#
import pybamm

from .base_x_lumped import BaseModel


class NoCurrentCollector(BaseModel):
    """
    Class for x-lumped thermal submodel without current collectors. Note: since
    there are no current collectors in this model, the electrochemical model
    must be 1D (x-direction only).

    Parameters
    ----------
    param : parameter class
        The parameters to use for this submodel


    **Extends:** :class:`pybamm.thermal.BaseModel`
    """

    def __init__(self, param):
        super().__init__(param)

    def set_rhs(self, variables):
        # Note: need to get the total heating and avergae over the negative
        # electrode,separator and positive electrode. The variable ["X-averaged
        # total heating"] is the avergae in x *including* the current collectors
        # so results in an underprediction of heating when compared with the submodel
        # "x_full_no_current_collector". For the same reason, we use
        # `pybamm.x_average(T)` in the cooling term. The equation is still for the
        # x-averaged temperature `T_av`, which gets broadcasted over the entire cell.
        T = variables["Cell temperature"]
        T_av = variables["X-averaged cell temperature"]
        Q = variables["Total heating"]
        Q_av = pybamm.x_average(Q)

        self.rhs = {
            T_av: (
                self.param.B * Q_av
<<<<<<< HEAD
                - (2 * self.param.h / (self.param.delta ** 2) / self.param.l)
                * pybamm.x_average(T)
=======
                - (2 * self.param.h / (self.param.delta ** 2) / self.param.l) * T_av
>>>>>>> fee6ea3a
            )
            / self.param.C_th
        }

    def _current_collector_heating(self, variables):
        """Returns zeros for current collector heat source terms"""
        Q_s_cn = pybamm.Scalar(0)
        Q_s_cp = pybamm.Scalar(0)
        return Q_s_cn, Q_s_cp

    def _yz_average(self, var):
        """In 1D volume-averaged quantities are unchanged"""
        return var

    def _x_average(self, var, var_cn, var_cp):
        """
        Computes the x-average over the whole cell *not* including current
        collectors. This overwrites the defualt behaviour of 'base_thermal'.
        """
        return pybamm.x_average(var)<|MERGE_RESOLUTION|>--- conflicted
+++ resolved
@@ -25,27 +25,13 @@
         super().__init__(param)
 
     def set_rhs(self, variables):
-        # Note: need to get the total heating and avergae over the negative
-        # electrode,separator and positive electrode. The variable ["X-averaged
-        # total heating"] is the avergae in x *including* the current collectors
-        # so results in an underprediction of heating when compared with the submodel
-        # "x_full_no_current_collector". For the same reason, we use
-        # `pybamm.x_average(T)` in the cooling term. The equation is still for the
-        # x-averaged temperature `T_av`, which gets broadcasted over the entire cell.
-        T = variables["Cell temperature"]
         T_av = variables["X-averaged cell temperature"]
-        Q = variables["Total heating"]
-        Q_av = pybamm.x_average(Q)
+        Q_av = variables["X-averaged total heating"]
 
         self.rhs = {
             T_av: (
                 self.param.B * Q_av
-<<<<<<< HEAD
-                - (2 * self.param.h / (self.param.delta ** 2) / self.param.l)
-                * pybamm.x_average(T)
-=======
                 - (2 * self.param.h / (self.param.delta ** 2) / self.param.l) * T_av
->>>>>>> fee6ea3a
             )
             / self.param.C_th
         }
