#
# Base class for thermal effects
#
import pybamm


class BaseThermal(pybamm.BaseSubModel):
    """Base class for thermal effects

    Parameters
    ----------
    param : parameter class
        The parameters to use for this submodel
    cc_dimension: int, optional
        The dimension of the current collectors. Can be 0 (default), 1 or 2.

    **Extends:** :class:`pybamm.BaseSubModel`
    """

    def __init__(self, param, cc_dimension=0):
        self.cc_dimension = cc_dimension
        super().__init__(param)

    def _get_standard_fundamental_variables(
        self, T_cn, T_n, T_s, T_p, T_cp, T_x_av, T_vol_av
    ):
        """
        Note: here we explicitly pass in the averages for the temperature as computing
        the average temperature in `BaseThermal` using `self._x_average` requires a
        messy hack to avoid raising a `ModelError` (as the key in the equation
        dict gets modified).

        For more information about this method in general,
        see :meth:`pybamm.base_submodel._get_standard_fundamental_variables`
        """
        param = self.param

        # The variable T is the concatenation of the temperature in the negative
        # electrode, separator and positive electrode, for use the electrochemical
        # models
        T = pybamm.Concatenation(T_n, T_s, T_p)

        # Compute averaged temperatures by domain
        T_n_av = pybamm.x_average(T_n)
        T_s_av = pybamm.x_average(T_s)
        T_p_av = pybamm.x_average(T_p)

        # Get the ambient temperature, which can be specified as a function of time
        T_amb_dim = param.T_amb_dim(pybamm.t * param.timescale)
        T_amb = param.T_amb(pybamm.t * param.timescale)

        variables = {
            "Negative current collector temperature": T_cn,
            "Negative current collector temperature [K]": param.Delta_T * T_cn
            + param.T_ref,
            "X-averaged negative electrode temperature": T_n_av,
            "X-averaged negative electrode temperature [K]": param.Delta_T * T_n_av
            + param.T_ref,
            "Negative electrode temperature": T_n,
            "Negative electrode temperature [K]": param.Delta_T * T_n + param.T_ref,
            "X-averaged separator temperature": T_s_av,
            "X-averaged separator temperature [K]": param.Delta_T * T_s_av
            + param.T_ref,
            "Separator temperature": T_s,
            "Separator temperature [K]": param.Delta_T * T_s + param.T_ref,
            "X-averaged positive electrode temperature": T_p_av,
            "X-averaged positive electrode temperature [K]": param.Delta_T * T_p_av
            + param.T_ref,
            "Positive electrode temperature": T_p,
            "Positive electrode temperature [K]": param.Delta_T * T_p + param.T_ref,
            "Positive current collector temperature": T_cp,
            "Positive current collector temperature [K]": param.Delta_T * T_cp
            + param.T_ref,
            "Cell temperature": T,
            "Cell temperature [K]": param.Delta_T * T + param.T_ref,
            "X-averaged cell temperature": T_x_av,
            "X-averaged cell temperature [K]": param.Delta_T * T_x_av + param.T_ref,
            "Volume-averaged cell temperature": T_vol_av,
            "Volume-averaged cell temperature [K]": param.Delta_T * T_vol_av
            + param.T_ref,
            "Ambient temperature [K]": T_amb_dim,
            "Ambient temperature": T_amb,
        }

        return variables

    def _get_standard_coupled_variables(self, variables):

        param = self.param

        T = variables["Cell temperature"]
        T_n, _, T_p = T.orphans

        a_n = variables["Negative electrode surface area per unit volume"]
        a_p = variables["Positive electrode surface area per unit volume"]

        j_n = variables["Negative electrode interfacial current density"]
        j_p = variables["Positive electrode interfacial current density"]

        eta_r_n = variables["Negative electrode reaction overpotential"]
        eta_r_p = variables["Positive electrode reaction overpotential"]

        dUdT_n = variables["Negative electrode entropic change"]
        dUdT_p = variables["Positive electrode entropic change"]

        i_e = variables["Electrolyte current density"]
        phi_e = variables["Electrolyte potential"]

        i_s_n = variables["Negative electrode current density"]
        i_s_p = variables["Positive electrode current density"]
        phi_s_n = variables["Negative electrode potential"]
        phi_s_p = variables["Positive electrode potential"]

        # Ohmic heating in solid
        Q_ohm_s_cn, Q_ohm_s_cp = self._current_collector_heating(variables)
        Q_ohm_s_n = -pybamm.inner(i_s_n, pybamm.grad(phi_s_n))
        Q_ohm_s_s = pybamm.FullBroadcast(0, ["separator"], "current collector")
        Q_ohm_s_p = -pybamm.inner(i_s_p, pybamm.grad(phi_s_p))
        Q_ohm_s = pybamm.Concatenation(Q_ohm_s_n, Q_ohm_s_s, Q_ohm_s_p)

        # Ohmic heating in electrolyte
        # TODO: change full stefan-maxwell conductivity so that i_e is always
        # a Concatenation
        if isinstance(i_e, pybamm.Concatenation):
            # compute by domain if possible
            i_e_n, i_e_s, i_e_p = i_e.orphans
            phi_e_n, phi_e_s, phi_e_p = phi_e.orphans
            Q_ohm_e_n = -pybamm.inner(i_e_n, pybamm.grad(phi_e_n))
            Q_ohm_e_s = -pybamm.inner(i_e_s, pybamm.grad(phi_e_s))
            Q_ohm_e_p = -pybamm.inner(i_e_p, pybamm.grad(phi_e_p))
            Q_ohm_e = pybamm.Concatenation(Q_ohm_e_n, Q_ohm_e_s, Q_ohm_e_p)
        else:
            Q_ohm_e = -pybamm.inner(i_e, pybamm.grad(phi_e))

        # Total Ohmic heating
        Q_ohm = Q_ohm_s + Q_ohm_e

        # Side reaction heating
        Q_decomposition_an = variables["Anode decomposition heating"]
        Q_decomposition_sei = variables["SEI decomposition heating"]
        Q_decomposition_ca = variables["Cathode decomposition heating"]
        Q_decomposition_n = Q_decomposition_an + Q_decomposition_sei
        Q_decomposition_p = Q_decomposition_ca

        # Irreversible electrochemical heating
<<<<<<< HEAD
        Q_rxn_n = j_n * eta_r_n + Q_decomposition_n
        Q_rxn_p = j_p * eta_r_p + Q_decomposition_p
=======
        Q_rxn_n = a_n * j_n * eta_r_n
        Q_rxn_p = a_p * j_p * eta_r_p
>>>>>>> 53f46fa1
        Q_rxn = pybamm.Concatenation(
            *[
                Q_rxn_n,
                pybamm.FullBroadcast(0, ["separator"], "current collector"),
                Q_rxn_p,
            ]
        )

        # Reversible electrochemical heating
        Q_rev_n = a_n * j_n * (param.Theta ** (-1) + T_n) * dUdT_n
        Q_rev_p = a_p * j_p * (param.Theta ** (-1) + T_p) * dUdT_p
        Q_rev = pybamm.Concatenation(
            *[
                Q_rev_n,
                pybamm.FullBroadcast(0, ["separator"], "current collector"),
                Q_rev_p,
            ]
        )

        # Total heating
        Q = Q_ohm + Q_rxn + Q_rev 

        # Compute the X-average over the entire cell, including current collectors
        Q_ohm_av = self._x_average(Q_ohm, Q_ohm_s_cn, Q_ohm_s_cp)
        Q_rxn_av = self._x_average(Q_rxn, 0, 0)
        Q_rev_av = self._x_average(Q_rev, 0, 0)
        Q_av = self._x_average(Q, Q_ohm_s_cn, Q_ohm_s_cp)

        # Compute volume-averaged heat source terms
        Q_ohm_vol_av = self._yz_average(Q_ohm_av)
        Q_rxn_vol_av = self._yz_average(Q_rxn_av)
        Q_rev_vol_av = self._yz_average(Q_rev_av)
        Q_vol_av = self._yz_average(Q_av)

        # Dimensional scaling for heat source terms
        Q_scale = param.i_typ * param.potential_scale / param.L_x

        variables.update(
            {
                "Ohmic heating": Q_ohm,
                "Ohmic heating [W.m-3]": Q_ohm * Q_scale,
                "X-averaged Ohmic heating": Q_ohm_av,
                "X-averaged Ohmic heating [W.m-3]": Q_ohm_av * Q_scale,
                "Volume-averaged Ohmic heating": Q_ohm_vol_av,
                "Volume-averaged Ohmic heating [W.m-3]": Q_ohm_vol_av * Q_scale,
                "Irreversible electrochemical heating": Q_rxn,
                "Irreversible electrochemical heating [W.m-3]": Q_rxn * Q_scale,
                "X-averaged irreversible electrochemical heating": Q_rxn_av,
                "X-averaged irreversible electrochemical heating [W.m-3]": Q_rxn_av
                * Q_scale,
                "Volume-averaged irreversible electrochemical heating": Q_rxn_vol_av,
                "Volume-averaged irreversible electrochemical heating "
                + "[W.m-3]": Q_rxn_vol_av * Q_scale,
                "Reversible heating": Q_rev,
                "Reversible heating [W.m-3]": Q_rev * Q_scale,
                "X-averaged reversible heating": Q_rev_av,
                "X-averaged reversible heating [W.m-3]": Q_rev_av * Q_scale,
                "Volume-averaged reversible heating": Q_rev_vol_av,
                "Volume-averaged reversible heating [W.m-3]": Q_rev_vol_av * Q_scale,
                "Total heating": Q,
                "Total heating [W.m-3]": Q * Q_scale,
                "X-averaged total heating": Q_av,
                "X-averaged total heating [W.m-3]": Q_av * Q_scale,
                "Volume-averaged total heating": Q_vol_av,
                "Volume-averaged total heating [W.m-3]": Q_vol_av * Q_scale,
            }
        )
        return variables

    def _current_collector_heating(self, variables):
        "Compute Ohmic heating in current collectors"
        # TODO: implement grad in 0D to return a scalar zero
        # TODO: implement grad_squared in other spatial methods so that the if
        # statement can be removed
        # In the limit of infinitely large current collector conductivity (i.e.
        # 0D current collectors), the Ohmic heating in the current collectors is
        # zero
        if self.cc_dimension == 0:
            Q_s_cn = pybamm.Scalar(0)
            Q_s_cp = pybamm.Scalar(0)
        # Otherwise we compute the Ohmic heating for 1 or 2D current collectors
        elif self.cc_dimension in [1, 2]:
            phi_s_cn = variables["Negative current collector potential"]
            phi_s_cp = variables["Positive current collector potential"]
            if self.cc_dimension == 1:
                Q_s_cn = self.param.sigma_cn_prime * pybamm.inner(
                    pybamm.grad(phi_s_cn), pybamm.grad(phi_s_cn)
                )
                Q_s_cp = self.param.sigma_cp_prime * pybamm.inner(
                    pybamm.grad(phi_s_cp), pybamm.grad(phi_s_cp)
                )
            elif self.cc_dimension == 2:
                # Inner not implemented in 2D -- have to call grad_squared directly
                Q_s_cn = self.param.sigma_cn_prime * pybamm.grad_squared(phi_s_cn)
                Q_s_cp = self.param.sigma_cp_prime * pybamm.grad_squared(phi_s_cp)
        return Q_s_cn, Q_s_cp

    def _x_average(self, var, var_cn, var_cp):
        """
        Computes the X-average over the whole cell (including current collectors)
        from the variable in the cell (negative electrode, separator,
        positive electrode), negative current collector, and positive current
        collector.
        Note: we do this as we cannot create a single variable which is
        the concatenation [var_cn, var, var_cp] since var_cn and var_cp share the
        same domain. (In the N+1D formulation the current collector variables are
        assumed independent of x, so we do not make the distinction between negative
        and positive current collectors in the geometry).
        """
        out = (
            self.param.l_cn * var_cn
            + self.param.l_x * pybamm.x_average(var)
            + self.param.l_cp * var_cp
        ) / self.param.l
        return out

    def _yz_average(self, var):
        "Computes the y-z average"
        # TODO: change the behaviour of z_average and yz_average so the if statement
        # can be removed
        if self.cc_dimension in [0, 1]:
            return pybamm.z_average(var)
        elif self.cc_dimension == 2:
            return pybamm.yz_average(var)<|MERGE_RESOLUTION|>--- conflicted
+++ resolved
@@ -143,13 +143,8 @@
         Q_decomposition_p = Q_decomposition_ca
 
         # Irreversible electrochemical heating
-<<<<<<< HEAD
-        Q_rxn_n = j_n * eta_r_n + Q_decomposition_n
-        Q_rxn_p = j_p * eta_r_p + Q_decomposition_p
-=======
-        Q_rxn_n = a_n * j_n * eta_r_n
-        Q_rxn_p = a_p * j_p * eta_r_p
->>>>>>> 53f46fa1
+        Q_rxn_n = a_n * j_n * eta_r_n + Q_decomposition_n
+        Q_rxn_p = a_p * j_p * eta_r_p + Q_decomposition_p
         Q_rxn = pybamm.Concatenation(
             *[
                 Q_rxn_n,
