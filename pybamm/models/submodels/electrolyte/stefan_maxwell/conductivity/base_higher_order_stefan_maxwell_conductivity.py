#
# Base class for higher order electrolyte potential employing stefan-maxwell
#
import pybamm
from .base_stefan_maxwell_conductivity import BaseModel


class BaseHigherOrder(BaseModel):
    """Base class for conservation of charge in the electrolyte employing the
    Stefan-Maxwell constitutive equations.

    Parameters
    ----------
    param : parameter class
        The parameters to use for this submodel
    domain : str, optional
        The domain in which the model holds

    **Extends:** :class:`pybamm.electrolyte.stefan_maxwell.conductivity.BaseModel`
    """

    def __init__(self, param, domain=None):
        super().__init__(param, domain)

    def _higher_order_macinnes_function(self, x):
        "Function to differentiate between composite and first-order models"
        raise NotImplementedError

    def unpack(self, variables):
        raise NotImplementedError

    def get_coupled_variables(self, variables):
        c_e_av = self.unpack(variables)

        i_boundary_cc_0 = variables["Leading-order current collector current density"]
        c_e = variables["Electrolyte concentration"]
        delta_phi_n_av = variables[
            "X-averaged negative electrode surface potential difference"
        ]
        phi_s_n_av = variables["X-averaged negative electrode potential"]
        tor_n_av = variables["Leading-order x-averaged negative electrolyte tortuosity"]
        tor_s_av = variables["Leading-order x-averaged separator tortuosity"]
        tor_p_av = variables["Leading-order x-averaged positive electrolyte tortuosity"]

        T_av = variables["X-averaged cell temperature"]
        T_av_n = pybamm.PrimaryBroadcast(T_av, "negative electrode")
        T_av_s = pybamm.PrimaryBroadcast(T_av, "separator")
        T_av_p = pybamm.PrimaryBroadcast(T_av, "positive electrode")

        c_e_n, c_e_s, c_e_p = c_e.orphans

        param = self.param
        l_n = param.l_n
        l_p = param.l_p
        x_n = pybamm.standard_spatial_vars.x_n
        x_s = pybamm.standard_spatial_vars.x_s
        x_p = pybamm.standard_spatial_vars.x_p

        # bulk conductivities
        kappa_n_av = param.kappa_e(c_e_av, T_av) * tor_n_av
        kappa_s_av = param.kappa_e(c_e_av, T_av) * tor_s_av
        kappa_p_av = param.kappa_e(c_e_av, T_av) * tor_p_av

        chi_av = param.chi(c_e_av)
        if chi_av.domain == ["current collector"]:
            chi_av_n = pybamm.PrimaryBroadcast(chi_av, "negative electrode")
            chi_av_s = pybamm.PrimaryBroadcast(chi_av, "separator")
            chi_av_p = pybamm.PrimaryBroadcast(chi_av, "positive electrode")
        else:
            chi_av_n = chi_av
            chi_av_s = chi_av
            chi_av_p = chi_av

        # electrolyte current
<<<<<<< HEAD
        i_e_n = (
            pybamm.PrimaryBroadcast(i_boundary_cc_0, "negative electrode") * x_n / l_n
        )

        i_e_s = pybamm.PrimaryBroadcast(i_boundary_cc_0, "separator")
        i_e_p = (
            pybamm.PrimaryBroadcast(i_boundary_cc_0, "positive electrode")
            * (1 - x_p)
            / l_p
        )

=======
        i_e_n = i_boundary_cc_0 * x_n / l_n
        i_e_s = pybamm.PrimaryBroadcast(i_boundary_cc_0, "separator")
        i_e_p = i_boundary_cc_0 * (1 - x_p) / l_p
>>>>>>> e5d5c122
        i_e = pybamm.Concatenation(i_e_n, i_e_s, i_e_p)

        # electrolyte potential
        phi_e_const = (
            -delta_phi_n_av
            + phi_s_n_av
            - (
                chi_av
                * (1 + param.Theta * T_av)
                * pybamm.x_average(self._higher_order_macinnes_function(c_e_n / c_e_av))
            )
            - (
                (i_boundary_cc_0 * param.C_e * l_n / param.gamma_e)
                * (1 / (3 * kappa_n_av) - 1 / kappa_s_av)
            )
        )

        phi_e_n = (
            phi_e_const
            + (
                chi_av_n
                * (1 + param.Theta * T_av_n)
<<<<<<< HEAD
                * self._higher_order_macinnes_function(
                    c_e_n / pybamm.PrimaryBroadcast(c_e_av, "negative electrode")
                )
            )
            - pybamm.PrimaryBroadcast(
                i_boundary_cc_0 * (param.C_e / param.gamma_e) / kappa_n_av,
                "negative electrode",
            )
            * (x_n ** 2 - l_n ** 2)
            / (2 * l_n)
            - pybamm.PrimaryBroadcast(
                i_boundary_cc_0 * l_n * (param.C_e / param.gamma_e) / kappa_s_av,
                "negative electrode",
=======
                * self._higher_order_macinnes_function(c_e_n / c_e_av)
>>>>>>> e5d5c122
            )
            - (i_boundary_cc_0 * (param.C_e / param.gamma_e) / kappa_n_av)
            * (x_n ** 2 - l_n ** 2)
            / (2 * l_n)
            - i_boundary_cc_0 * l_n * (param.C_e / param.gamma_e) / kappa_s_av
        )

        phi_e_s = (
            phi_e_const
            + (
                chi_av_s
                * (1 + param.Theta * T_av_s)
<<<<<<< HEAD
                * self._higher_order_macinnes_function(
                    c_e_s / pybamm.PrimaryBroadcast(c_e_av, "separator")
                )
            )
            - pybamm.PrimaryBroadcast(
                i_boundary_cc_0 * param.C_e / param.gamma_e / kappa_s_av, "separator"
            )
            * x_s
=======
                * self._higher_order_macinnes_function(c_e_s / c_e_av)
            )
            - (i_boundary_cc_0 * param.C_e / param.gamma_e / kappa_s_av) * x_s
>>>>>>> e5d5c122
        )

        phi_e_p = (
            phi_e_const
            + (
                chi_av_p
                * (1 + param.Theta * T_av_p)
<<<<<<< HEAD
                * self._higher_order_macinnes_function(
                    c_e_p / pybamm.PrimaryBroadcast(c_e_av, "positive electrode")
                )
            )
            - pybamm.PrimaryBroadcast(
                i_boundary_cc_0 * (param.C_e / param.gamma_e) / kappa_p_av,
                "positive electrode",
            )
            * (x_p * (2 - x_p) + l_p ** 2 - 1)
            / (2 * l_p)
            - pybamm.PrimaryBroadcast(
                i_boundary_cc_0 * (1 - l_p) * (param.C_e / param.gamma_e) / kappa_s_av,
                "positive electrode",
=======
                * self._higher_order_macinnes_function(c_e_p / c_e_av)
>>>>>>> e5d5c122
            )
            - (i_boundary_cc_0 * (param.C_e / param.gamma_e) / kappa_p_av)
            * (x_p * (2 - x_p) + l_p ** 2 - 1)
            / (2 * l_p)
            - i_boundary_cc_0 * (1 - l_p) * (param.C_e / param.gamma_e) / kappa_s_av
        )

        phi_e = pybamm.Concatenation(phi_e_n, phi_e_s, phi_e_p)
        phi_e_av = pybamm.x_average(phi_e)

        # concentration overpotential
        eta_c_av = (
            chi_av
            * (1 + param.Theta * T_av)
            * (
                pybamm.x_average(self._higher_order_macinnes_function(c_e_p / c_e_av))
                - pybamm.x_average(self._higher_order_macinnes_function(c_e_n / c_e_av))
            )
        )

        # average electrolyte ohmic losses
        delta_phi_e_av = -(param.C_e * i_boundary_cc_0 / param.gamma_e) * (
            param.l_n / (3 * kappa_n_av)
            + param.l_s / (kappa_s_av)
            + param.l_p / (3 * kappa_p_av)
        )

        variables.update(self._get_standard_potential_variables(phi_e, phi_e_av))
        variables.update(self._get_standard_current_variables(i_e))
        variables.update(self._get_split_overpotential(eta_c_av, delta_phi_e_av))

        return variables<|MERGE_RESOLUTION|>--- conflicted
+++ resolved
@@ -72,23 +72,9 @@
             chi_av_p = chi_av
 
         # electrolyte current
-<<<<<<< HEAD
-        i_e_n = (
-            pybamm.PrimaryBroadcast(i_boundary_cc_0, "negative electrode") * x_n / l_n
-        )
-
-        i_e_s = pybamm.PrimaryBroadcast(i_boundary_cc_0, "separator")
-        i_e_p = (
-            pybamm.PrimaryBroadcast(i_boundary_cc_0, "positive electrode")
-            * (1 - x_p)
-            / l_p
-        )
-
-=======
         i_e_n = i_boundary_cc_0 * x_n / l_n
         i_e_s = pybamm.PrimaryBroadcast(i_boundary_cc_0, "separator")
         i_e_p = i_boundary_cc_0 * (1 - x_p) / l_p
->>>>>>> e5d5c122
         i_e = pybamm.Concatenation(i_e_n, i_e_s, i_e_p)
 
         # electrolyte potential
@@ -111,23 +97,7 @@
             + (
                 chi_av_n
                 * (1 + param.Theta * T_av_n)
-<<<<<<< HEAD
-                * self._higher_order_macinnes_function(
-                    c_e_n / pybamm.PrimaryBroadcast(c_e_av, "negative electrode")
-                )
-            )
-            - pybamm.PrimaryBroadcast(
-                i_boundary_cc_0 * (param.C_e / param.gamma_e) / kappa_n_av,
-                "negative electrode",
-            )
-            * (x_n ** 2 - l_n ** 2)
-            / (2 * l_n)
-            - pybamm.PrimaryBroadcast(
-                i_boundary_cc_0 * l_n * (param.C_e / param.gamma_e) / kappa_s_av,
-                "negative electrode",
-=======
                 * self._higher_order_macinnes_function(c_e_n / c_e_av)
->>>>>>> e5d5c122
             )
             - (i_boundary_cc_0 * (param.C_e / param.gamma_e) / kappa_n_av)
             * (x_n ** 2 - l_n ** 2)
@@ -140,20 +110,9 @@
             + (
                 chi_av_s
                 * (1 + param.Theta * T_av_s)
-<<<<<<< HEAD
-                * self._higher_order_macinnes_function(
-                    c_e_s / pybamm.PrimaryBroadcast(c_e_av, "separator")
-                )
-            )
-            - pybamm.PrimaryBroadcast(
-                i_boundary_cc_0 * param.C_e / param.gamma_e / kappa_s_av, "separator"
-            )
-            * x_s
-=======
                 * self._higher_order_macinnes_function(c_e_s / c_e_av)
             )
             - (i_boundary_cc_0 * param.C_e / param.gamma_e / kappa_s_av) * x_s
->>>>>>> e5d5c122
         )
 
         phi_e_p = (
@@ -161,23 +120,7 @@
             + (
                 chi_av_p
                 * (1 + param.Theta * T_av_p)
-<<<<<<< HEAD
-                * self._higher_order_macinnes_function(
-                    c_e_p / pybamm.PrimaryBroadcast(c_e_av, "positive electrode")
-                )
-            )
-            - pybamm.PrimaryBroadcast(
-                i_boundary_cc_0 * (param.C_e / param.gamma_e) / kappa_p_av,
-                "positive electrode",
-            )
-            * (x_p * (2 - x_p) + l_p ** 2 - 1)
-            / (2 * l_p)
-            - pybamm.PrimaryBroadcast(
-                i_boundary_cc_0 * (1 - l_p) * (param.C_e / param.gamma_e) / kappa_s_av,
-                "positive electrode",
-=======
                 * self._higher_order_macinnes_function(c_e_p / c_e_av)
->>>>>>> e5d5c122
             )
             - (i_boundary_cc_0 * (param.C_e / param.gamma_e) / kappa_p_av)
             * (x_p * (2 - x_p) + l_p ** 2 - 1)
