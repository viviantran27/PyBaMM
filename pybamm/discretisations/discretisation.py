--- conflicted
+++ resolved
@@ -166,16 +166,10 @@
         for eqn_key, eqn in var_eqn_dict.items():
             # Broadcast if the equation evaluates to a number(e.g. Scalar)
             if eqn.evaluates_to_number():
-<<<<<<< HEAD
-                if eqn_key.domain == []:
-                    # NOTE: does this just make a scalar? why pass this to NpBrd?
-                    eqn = pybamm.NumpyBroadcast(eqn, eqn_key.domain, {})
-=======
                 if isinstance(eqn_key, str):
                     eqn = pybamm.Broadcast(eqn, [])
                 elif eqn_key.domain == []:
                     eqn = pybamm.Broadcast(eqn, eqn_key.domain)
->>>>>>> 9f504cdd
                 else:
                     eqn = self._spatial_methods[eqn_key.domain[0]].broadcast(
                         eqn, eqn_key.domain
