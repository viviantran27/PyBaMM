--- conflicted
+++ resolved
@@ -43,19 +43,6 @@
         first_line = (" ").join(words[:max_words])
         second_line = (" ").join(words[max_words:])
         return first_line + "\n" + second_line
-
-
-def get_spatial_scale(key, spatial_var_name, spatial_scales):
-    "Return the appropriate spatial scale"
-    if spatial_var_name == "r":
-        if "negative" in key[0].lower():
-            spatial_scale = spatial_scales["r_n"]
-        elif "positive" in key[0].lower():
-            spatial_scale = spatial_scales["r_p"]
-    else:
-        spatial_scale = spatial_scales[spatial_var_name]
-
-    return spatial_scale
 
 
 class QuickPlot(object):
@@ -100,12 +87,8 @@
         colors=None,
         linestyles=None,
         figsize=None,
-<<<<<<< HEAD
-        time_format=None,
-=======
         time_unit=None,
         spatial_unit="um",
->>>>>>> 5fedf673
     ):
         if isinstance(solutions, (pybamm.Solution, pybamm.Simulation)):
             solutions = [solutions]
@@ -136,14 +119,9 @@
             self.labels = labels
 
         # Set colors, linestyles, figsize
-<<<<<<< HEAD
-        self.colors = colors or ["r", "b", "k", "g", "m", "c"]
-        self.linestyles = linestyles or ["-", ":", "--", "-."]
-=======
         # call LoopList to make sure list index never runs out
         self.colors = LoopList(colors or ["r", "b", "k", "g", "m", "c"])
         self.linestyles = LoopList(linestyles or ["-", ":", "--", "-."])
->>>>>>> 5fedf673
         self.figsize = figsize or (15, 8)
 
         # Spatial scales (default to 1 if information not in model)
@@ -193,26 +171,6 @@
         # Time parameters
         model_timescale_in_seconds = models[0].timescale_eval
         self.ts = [solution.t for solution in solutions]
-<<<<<<< HEAD
-        self.min_t = np.min([t[0] for t in self.ts]) * model_timescale_in_seconds
-        self.max_t = np.max([t[-1] for t in self.ts]) * model_timescale_in_seconds
-
-        # Set timescale
-        if time_format is None:
-            # defaults depend on how long the simulation is
-            if self.max_t >= 3600:
-                self.time_scale = model_timescale_in_seconds / 3600  # time in hours
-            else:
-                self.time_scale = model_timescale_in_seconds  # time in seconds
-        elif time_format == "seconds":
-            self.time_scale = model_timescale_in_seconds
-        elif time_format == "minutes":
-            self.time_scale = model_timescale_in_seconds / 60
-        elif time_format == "hours":
-            self.time_scale = model_timescale_in_seconds / 3600
-        else:
-            raise ValueError("time format '{}' not recognized".format(time_format))
-=======
         min_t = np.min([t[0] for t in self.ts]) * model_timescale_in_seconds
         max_t = np.max([t[-1] for t in self.ts]) * model_timescale_in_seconds
 
@@ -239,7 +197,6 @@
         self.time_scale = model_timescale_in_seconds / time_scaling_factor
         self.min_t = min_t / time_scaling_factor
         self.max_t = max_t / time_scaling_factor
->>>>>>> 5fedf673
 
         # Default output variables for lead-acid and lithium-ion
         if output_variables is None:
@@ -299,15 +256,8 @@
 
             # process each variable in variable_list for each model
             for i, solution in enumerate(solutions):
-<<<<<<< HEAD
-                # variables lists of lists
-                variables[i] = []
-                # first index is the solution number
-                # second index is the variable number
-=======
                 # variables lists of lists, so variables[i] is a list
                 variables[i] = []
->>>>>>> 5fedf673
                 for var in variable_list:
                     sol = solution[var]
                     # Check variable isn't all-nan
@@ -322,11 +272,7 @@
             first_solution = variables[0]
             first_variable = first_solution[0]
             domain = first_variable.domain
-<<<<<<< HEAD
-            # check all other variables against the first variable
-=======
             # check all other solutions against the first solution
->>>>>>> 5fedf673
             for idx, variable in enumerate(first_solution):
                 if variable.domain != domain:
                     raise ValueError(
@@ -335,34 +281,6 @@
                             key[0], domain, key[idx], variable.domain
                         )
                     )
-<<<<<<< HEAD
-
-            # Set the x variable (i.e. "x" or "r" for any one-dimensional variables)
-            if first_variable.dimensions == 1:
-                spatial_variable_key = first_variable.first_dimension
-                spatial_variable_value = first_variable.first_dim_pts
-                self.spatial_variable[key] = (
-                    spatial_variable_key,
-                    spatial_variable_value,
-                )
-
-            # Don't allow 2D variables if there are multiple solutions
-            elif first_variable.dimensions == 2:
-                if len(variables) > 1:
-                    raise NotImplementedError(
-                        "Cannot plot 3D variables when comparing multiple solutions, "
-                        "but {} is 3D".format()
-                    )
-                else:
-                    # Add both spatial variables to the keys
-                    first_spatial_variable_key = first_variable.first_dimension
-                    first_spatial_variable_value = first_variable.first_dim_pts
-                    second_spatial_variable_key = first_variable.second_dimension
-                    second_spatial_variable_value = first_variable.second_dim_pts
-                    self.spatial_variable[key] = (
-                        (first_spatial_variable_key, first_spatial_variable_value),
-                        (second_spatial_variable_key, second_spatial_variable_value),
-=======
 
             # Set the x variable (i.e. "x" or "r" for any one-dimensional variables)
             if first_variable.dimensions == 1:
@@ -406,7 +324,6 @@
                     )
                     self.second_dimensional_spatial_variable[key] = (
                         second_spatial_var_value * second_spatial_scale
->>>>>>> 5fedf673
                     )
 
             # Store variables and subplot position
@@ -457,73 +374,6 @@
         self.var_limits = {}
         for key, variable_lists in self.variables.items():
             if variable_lists[0][0].dimensions == 0:
-<<<<<<< HEAD
-                spatial_var_name, spatial_var_value = "x", None
-                x_min = self.min_t
-                x_max = self.max_t
-            elif variable_lists[0][0].dimensions == 1:
-                spatial_var_name, spatial_var_value = self.spatial_variable[key]
-                spatial_scale = get_spatial_scale(
-                    key, spatial_var_name, self.spatial_scales
-                )
-                spatial_var_scaled = spatial_var_value * spatial_scale
-                x_min = spatial_var_scaled[0]
-                x_max = spatial_var_scaled[-1]
-            elif variable_lists[0][0].dimensions == 2:
-                spatial_vars = self.spatial_variable[key]
-                # First spatial variable
-                first_spatial_var_name, first_spatial_var_value = spatial_vars[0]
-                first_spatial_scale = get_spatial_scale(
-                    key, first_spatial_var_name, self.spatial_scales
-                )
-                first_spatial_var_scaled = first_spatial_var_value * first_spatial_scale
-                x_min = first_spatial_var_scaled[0]
-                x_max = first_spatial_var_scaled[-1]
-                # Second spatial variable
-                second_spatial_var_name, second_spatial_var_value = spatial_vars[1]
-                second_spatial_scale = get_spatial_scale(
-                    key, second_spatial_var_name, self.spatial_scales
-                )
-                second_spatial_var_scaled = (
-                    second_spatial_var_value * second_spatial_scale
-                )
-                y_min = second_spatial_var_scaled[0]
-                y_max = second_spatial_var_scaled[-1]
-                self.axis[key] = [x_min, x_max, y_min, y_max]
-
-            # Get min and max variable values
-            if variable_lists[0][0].dimensions in [0, 1]:
-                var_min = np.min(
-                    [
-                        ax_min(
-                            var(
-                                self.ts[i],
-                                **{spatial_var_name: spatial_var_value},
-                                warn=False
-                            )
-                        )
-                        for i, variable_list in enumerate(variable_lists)
-                        for var in variable_list
-                    ]
-                )
-                var_max = np.max(
-                    [
-                        ax_max(
-                            var(
-                                self.ts[i],
-                                **{spatial_var_name: spatial_var_value},
-                                warn=False
-                            )
-                        )
-                        for i, variable_list in enumerate(variable_lists)
-                        for var in variable_list
-                    ]
-                )
-                if var_min == var_max:
-                    var_min -= 1
-                    var_max += 1
-                self.axis[key] = [x_min, x_max, var_min, var_max]
-=======
                 x_min = self.min_t
                 x_max = self.max_t
                 spatial_vars = {}
@@ -567,7 +417,6 @@
                 self.axis[key] = [x_min, x_max, var_min, var_max]
             else:
                 self.var_limits[key] = (var_min, var_max)
->>>>>>> 5fedf673
 
     def plot(self, t):
         """Produces a quick plot with the internal states at time t.
@@ -583,22 +432,13 @@
         from matplotlib import cm, colors
 
         t /= self.time_scale
-<<<<<<< HEAD
-        self.fig, self.ax = plt.subplots(self.n_rows, self.n_cols, figsize=self.figsize)
-        plt.tight_layout()
-        plt.subplots_adjust(left=-0.1)
-=======
         self.fig = plt.figure(figsize=self.figsize)
 
         self.gridspec = gridspec.GridSpec(self.n_rows, self.n_cols)
->>>>>>> 5fedf673
         self.plots = {}
         self.time_lines = {}
         self.axes = []
 
-<<<<<<< HEAD
-        fontsize = 42 // self.n_cols
-=======
         # initialize empty handles, to be created only if the appropriate plots are made
         handles = []
 
@@ -606,7 +446,6 @@
             fontsize = 30
         else:
             fontsize = 42 // self.n_cols
->>>>>>> 5fedf673
 
         for k, (key, variable_lists) in enumerate(self.variables.items()):
             ax = self.fig.add_subplot(self.gridspec[k])
@@ -618,11 +457,6 @@
             # Set labels for the first subplot only (avoid repetition)
             if variable_lists[0][0].dimensions == 0:
                 # 0D plot: plot as a function of time, indicating time t with a line
-<<<<<<< HEAD
-                ax.set_xlabel("Time [h]", fontsize=fontsize)
-                for i, variable_list in enumerate(variable_lists):
-                    for j, variable in enumerate(variable_list):
-=======
                 ax.set_xlabel("Time [{}]".format(self.time_unit), fontsize=fontsize)
                 for i, variable_list in enumerate(variable_lists):
                     for j, variable in enumerate(variable_list):
@@ -633,18 +467,13 @@
                             # multiple variables -> use linestyle to differentiate
                             # variables (color differentiates models)
                             linestyle = self.linestyles[j]
->>>>>>> 5fedf673
                         full_t = self.ts[i]
                         (self.plots[key][i][j],) = ax.plot(
                             full_t * self.time_scale,
                             variable(full_t, warn=False),
                             lw=2,
                             color=self.colors[i],
-<<<<<<< HEAD
-                            linestyle=self.linestyles[j],
-=======
                             linestyle=linestyle,
->>>>>>> 5fedf673
                         )
                     handles.append(self.plots[key][i][0])
                 y_min, y_max = self.axis[key][2:]
@@ -653,52 +482,6 @@
                 )
             elif variable_lists[0][0].dimensions == 1:
                 # 1D plot: plot as a function of x at time t
-<<<<<<< HEAD
-                spatial_var_name, spatial_var_value = self.spatial_variable[key]
-                ax.set_xlabel(spatial_var_name + " [m]", fontsize=fontsize)
-                for i, variable_list in enumerate(variable_lists):
-                    for j, variable in enumerate(variable_list):
-                        spatial_scale = get_spatial_scale(
-                            key, spatial_var_name, self.spatial_scales
-                        )
-                        (self.plots[key][i][j],) = ax.plot(
-                            spatial_var_value * spatial_scale,
-                            variable(
-                                t, **{spatial_var_name: spatial_var_value}, warn=False
-                            ),
-                            lw=2,
-                            color=self.colors[i],
-                            linestyle=self.linestyles[j],
-                        )
-            elif variable_lists[0][0].dimensions == 2:
-                # 2D plot: plot as a function of x and y at time t
-                spatial_vars = self.spatial_variable[key]
-                # first spatial variable
-                first_spatial_var_name, first_spatial_var_value = spatial_vars[0]
-                ax.set_xlabel(first_spatial_var_name + " [m]", fontsize=fontsize)
-                first_spatial_scale = get_spatial_scale(
-                    key, first_spatial_var_name, self.spatial_scales
-                )
-                # second spatial variable
-                second_spatial_var_name, second_spatial_var_value = spatial_vars[1]
-                ax.set_ylabel(second_spatial_var_name + " [m]", fontsize=fontsize)
-                second_spatial_scale = get_spatial_scale(
-                    key, second_spatial_var_name, self.spatial_scales
-                )
-                # there can only be one entry in the variable list
-                variable = variable_lists[0][0]
-                self.plots[key][0][0] = ax.contourf(
-                    second_spatial_var_value * second_spatial_scale,
-                    first_spatial_var_value * first_spatial_scale,
-                    variable(
-                        t,
-                        **{
-                            first_spatial_var_name: first_spatial_var_value,
-                            second_spatial_var_name: second_spatial_var_value,
-                        },
-                        warn=False
-                    ),
-=======
                 # Read dictionary of spatial variables
                 spatial_vars = self.spatial_variable_dict[key]
                 spatial_var_name = list(spatial_vars.keys())[0]
@@ -756,7 +539,6 @@
                 )
                 self.fig.colorbar(
                     cm.ScalarMappable(colors.Normalize(vmin=vmin, vmax=vmax)), ax=ax
->>>>>>> 5fedf673
                 )
 
             # Set either y label or legend entries
@@ -770,12 +552,6 @@
                     fontsize=8,
                     loc="lower center",
                 )
-<<<<<<< HEAD
-
-        # Set global legend
-        # self.fig.legend(self.labels, loc="lower right")
-=======
->>>>>>> 5fedf673
 
         # Set global legend
         if len(handles) > 0:
@@ -832,18 +608,10 @@
         """
         t = self.slider.val
         t_dimensionless = t / self.time_scale
-<<<<<<< HEAD
-        for key, plot in self.plots.items():
-            if self.variables[key][0][0].dimensions == 0:
-                self.time_lines[key].set_xdata([t])
-            if self.variables[key][0][0].dimensions == 1:
-                spatial_var_name, spatial_var_value = self.spatial_variable[key]
-=======
         for k, (key, plot) in enumerate(self.plots.items()):
             if self.variables[key][0][0].dimensions == 0:
                 self.time_lines[key].set_xdata([t])
             elif self.variables[key][0][0].dimensions == 1:
->>>>>>> 5fedf673
                 for i, variable_lists in enumerate(self.variables[key]):
                     for j, variable in enumerate(variable_lists):
                         plot[i][j].set_ydata(
@@ -853,8 +621,6 @@
                                 warn=False
                             )
                         )
-<<<<<<< HEAD
-=======
             elif self.variables[key][0][0].dimensions == 2:
                 ax = self.axes[k]
                 # 2D plot: plot as a function of x and y at time t
@@ -871,6 +637,5 @@
                     vmin=vmin,
                     vmax=vmax,
                 )
->>>>>>> 5fedf673
 
         self.fig.canvas.draw_idle()