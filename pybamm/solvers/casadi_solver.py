--- conflicted
+++ resolved
@@ -67,14 +67,11 @@
         self.extra_options = extra_options
         self.name = "CasADi solver with '{}' mode".format(mode)
 
-<<<<<<< HEAD
-=======
         # Initialize
         self.problems = {}
         self.options = {}
         self.methods = {}
 
->>>>>>> 927ce97b
     def _integrate(self, model, t_eval, inputs=None):
         """
         Solve a DAE model defined by residuals with initial conditions y0.
@@ -113,12 +110,9 @@
             )
             t = t_eval[0]
             y0 = model.y0
-<<<<<<< HEAD
-=======
             # Initialize solution
             solution = pybamm.Solution(np.array([t]), y0[:, np.newaxis])
             solution.solve_time = 0
->>>>>>> 927ce97b
             for dt in np.diff(t_eval):
                 # Step
                 solved = False
@@ -167,56 +161,14 @@
                 else:
                     # assign temporary solve time
                     current_step_sol.solve_time = np.nan
-<<<<<<< HEAD
-                    if not solution:
-                        # create solution object on first step
-                        solution = current_step_sol
-                    else:
-                        # append solution from the current step to solution
-                        solution.append(current_step_sol)
-=======
                     # append solution from the current step to solution
                     solution.append(current_step_sol)
->>>>>>> 927ce97b
                     t = solution.t[-1]
                     y0 = solution.y[:, -1]
 
             return solution
 
     def get_integrator(self, model, t_eval, inputs):
-<<<<<<< HEAD
-        inputs = inputs or {}
-
-        y0 = model.y0
-        rhs = model.casadi_rhs
-        algebraic = model.casadi_algebraic
-
-        options = {
-            "grid": t_eval,
-            "reltol": self.rtol,
-            "abstol": self.atol,
-            "output_t0": True,
-            "max_num_steps": self.max_steps,
-        }
-        if self.method == "idas":
-            options["calc_ic"] = True
-
-        # set up and solve
-        t = casadi.MX.sym("t")
-        u = casadi.vertcat(*[x for x in inputs.values()])
-        y_diff = casadi.MX.sym("y_diff", rhs(0, y0, u).shape[0])
-        problem = {"t": t, "x": y_diff}
-        if algebraic is None:
-            problem.update({"ode": rhs(t, y_diff, u)})
-        else:
-            y_alg = casadi.MX.sym("y_alg", algebraic(0, y0, u).shape[0])
-            y_full = casadi.vertcat(y_diff, y_alg)
-            problem.update(
-                {"z": y_alg, "ode": rhs(t, y_full, u), "alg": algebraic(t, y_full, u)}
-            )
-        return casadi.integrator("F", self.method, problem, options)
-
-=======
         # Only set up problem once
         if model not in self.problems:
             inputs = inputs or {}
@@ -264,7 +216,6 @@
             "F", self.methods[model], self.problems[model], self.options[model]
         )
 
->>>>>>> 927ce97b
     def _run_integrator(self, integrator, y0_diff, y0_alg, t_eval):
         try:
             # Try solving
