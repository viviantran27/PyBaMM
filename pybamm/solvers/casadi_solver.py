--- conflicted
+++ resolved
@@ -92,14 +92,8 @@
         self.name = "CasADi solver with '{}' mode".format(mode)
 
         # Initialize
-<<<<<<< HEAD
         self.integrators = {}
         self.integrator_specs = {}
-=======
-        self.problems = {}
-        self.options = {}
-        self.methods = {}
->>>>>>> ce4ca812
 
         pybamm.citations.register("Andersson2019")
 
@@ -120,24 +114,12 @@
         # convert inputs to casadi format
         inputs = casadi.vertcat(*[x for x in inputs.values()])
 
-<<<<<<< HEAD
         if self.mode == "fast" or not model.events:
             if not model.events:
                 pybamm.logger.info("No events found, running fast mode")
             # Create an integrator with the grid (we just need to do this once)
             self.get_integrator(model, inputs, t_eval)
             solution = self._run_integrator(model, model.y0, inputs, t_eval)
-=======
-        if self.mode == "fast":
-            integrator = self.get_integrator(model, t_eval, inputs)
-            solution = self._run_integrator(integrator, model, model.y0, inputs, t_eval)
-            solution.termination = "final time"
-            return solution
-        elif not model.events:
-            pybamm.logger.info("No events found, running fast mode")
-            integrator = self.get_integrator(model, t_eval, inputs)
-            solution = self._run_integrator(integrator, model, model.y0, inputs, t_eval)
->>>>>>> ce4ca812
             solution.termination = "final time"
             return solution
         elif self.mode == "safe":
@@ -271,10 +253,8 @@
                     if len(t_window) == 1:
                         t_window = np.array([t, t_event])
 
-                    integrator = self.get_integrator(model, t_window, inputs)
-                    current_step_sol = self._run_integrator(
-                        integrator, model, y0, inputs, t_window
-                    )
+                    # integrator = self.get_integrator(model, t_window, inputs)
+                    current_step_sol = self._run_integrator(model, y0, inputs, t_window)
 
                     # assign temporary solve time
                     current_step_sol.solve_time = np.nan
@@ -369,7 +349,6 @@
                     y0 = solution.y[:, -1]
             return solution
 
-<<<<<<< HEAD
     def get_integrator(self, model, inputs, t_eval=None):
         """
         Method to create a casadi integrator object. 
@@ -390,11 +369,6 @@
             self.integrators[model] = (integrator, use_grid)
             return integrator
         else:
-=======
-    def get_integrator(self, model, t_eval, inputs):
-        # Only set up problem once
-        if model not in self.problems:
->>>>>>> ce4ca812
             y0 = model.y0
             rhs = model.casadi_rhs
             algebraic = model.casadi_algebraic
@@ -410,17 +384,14 @@
 
             options = {
                 **self.extra_options_setup,
-                "grid": t_eval,
                 "reltol": self.rtol,
                 "abstol": self.atol,
-                "output_t0": True,
                 "show_eval_warnings": show_eval_warnings,
             }
 
             # set up and solve
             t = casadi.MX.sym("t")
             p = casadi.MX.sym("p", inputs.shape[0])
-<<<<<<< HEAD
             y_diff = casadi.MX.sym("y_diff", rhs(0, y0, p).shape[0])
 
             if use_grid is True:
@@ -443,19 +414,11 @@
                 else:
                     # rescale rhs by (t_max - t_min)
                     problem.update({"ode": (t_max - t_min) * rhs(t_scaled, y_diff, p)})
-=======
-            y_diff = casadi.MX.sym("y_diff", rhs(t_eval[0], y0, p).shape[0])
-            problem = {"t": t, "x": y_diff, "p": p}
-            if algebraic(t_eval[0], y0, p).is_empty():
-                method = "cvodes"
-                problem.update({"ode": rhs(t, y_diff, p)})
->>>>>>> ce4ca812
             else:
                 options["calc_ic"] = True
                 method = "idas"
-                y_alg = casadi.MX.sym("y_alg", algebraic(t_eval[0], y0, p).shape[0])
+                y_alg = casadi.MX.sym("y_alg", algebraic(0, y0, p).shape[0])
                 y_full = casadi.vertcat(y_diff, y_alg)
-<<<<<<< HEAD
                 if use_grid is True:
                     problem.update(
                         {
@@ -477,25 +440,6 @@
             self.integrator_specs[model] = method, problem, options
             self.integrators[model] = (integrator, use_grid)
             return integrator
-=======
-                problem.update(
-                    {
-                        "z": y_alg,
-                        "ode": rhs(t, y_full, p),
-                        "alg": algebraic(t, y_full, p),
-                    }
-                )
-            self.problems[model] = problem
-            self.options[model] = options
-            self.methods[model] = method
-        else:
-            # problem stays the same
-            # just update options
-            self.options[model]["grid"] = t_eval
-        return casadi.integrator(
-            "F", self.methods[model], self.problems[model], self.options[model]
-        )
->>>>>>> ce4ca812
 
     def _run_integrator(self, model, y0, inputs, t_eval):
         integrator, use_grid = self.integrators[model]
@@ -503,7 +447,6 @@
         y0_diff, y0_alg = np.split(y0, [rhs_size])
         try:
             # Try solving
-<<<<<<< HEAD
             if use_grid is True:
                 # Call the integrator once, with the grid
                 sol = integrator(
@@ -530,11 +473,6 @@
                     Z = casadi.horzcat(Z, z)
                 y_values = np.concatenate([X.full(), Z.full()])
                 return pybamm.Solution(t_eval, y_values)
-=======
-            sol = integrator(x0=y0_diff, z0=y0_alg, p=inputs, **self.extra_options_call)
-            y_values = np.concatenate([sol["xf"].full(), sol["zf"].full()])
-            return pybamm.Solution(t_eval, y_values)
->>>>>>> ce4ca812
         except RuntimeError as e:
             # If it doesn't work raise error
             raise pybamm.SolverError(e.args[0])
