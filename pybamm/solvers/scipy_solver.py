#
# Solver class using Scipy's adaptive time stepper
#
from __future__ import absolute_import, division
from __future__ import print_function, unicode_literals
import pybamm

import scipy.integrate as it
import numpy as np
import importlib

autograd_spec = importlib.util.find_spec("autograd")
if autograd_spec is not None:
    autograd = importlib.util.module_from_spec(autograd_spec)
    autograd_spec.loader.exec_module(autograd)


class ScipySolver(pybamm.OdeSolver):
    """Solve a discretised model, using scipy.integrate.solve_ivp.

    Parameters
    ----------
    method : string, optional
        The method to use in solve_ivp (default is "BDF")
    tolerance : float, optional
        The tolerance for the solver (default is 1e-8). Set as the both reltol and
        abstol in solve_ivp.
    """

    def __init__(self, method="BDF", tol=1e-8):
        super().__init__(tol)
        self.method = method

    @property
    def method(self):
        return self._method

    @method.setter
    def method(self, value):
        self._method = value

<<<<<<< HEAD
    def integrate(self, derivs, y0, t_eval, jacobian=None, events=None):
=======
    def integrate(self, derivs, y0, t_eval, events=None, mass_matrix=None):
>>>>>>> 3f367f42
        """
        Solve a model defined by dydt with initial conditions y0.

        Parameters
        ----------
        derivs : method
            A function that takes in t (size (1,)), y (size (n,))
            and returns the time-derivative dydt (size (n,))
        y0 : :class:`numpy.array`, size (n,)
            The initial conditions
        t_eval : :class:`numpy.array`, size (k,)
            The times at which to compute the solution
        jacobian : method, optional
            A function that takes in t and y and returns the Jacobian. If
            no Jacobian is provided (default), autograd is used to compute the
            Jacobian. If autograd not installed, the solver will approximate the
            Jacobian.
        events : method, optional
            A function that takes in t and y and returns conditions for the solver to
            stop
        mass_matrix : array_like
            The (sparse) mass matrix for the chosen spatial method.

        Returns
        -------
        object
            An object containing the times and values of the solution, as well as
            various diagnostic messages.

        """
        extra_options = {"rtol": self.tol, "atol": self.tol}

        # check for user-supplied Jacobian
        implicit_methods = ["Radau", "BDF", "LSODA"]
        if np.any([self.method in implicit_methods]):
            if jacobian is None:
                if autograd_spec is None:
                    print(
                        "autograd is not installed. "
                        "scipy will approximate the Jacobian."
                    )
                else:
                    # Set automatic jacobian function
                    self.set_auto_jac(derivs)

                    def jacobian(t, y):
                        return self.jacobian(t, y)

                    extra_options.update({"jac": jacobian})

        # make events terminal so that the solver stops when they are reached
        if events:
            for event in events:
                event.terminal = True
            extra_options.update({"events": events})

        sol = it.solve_ivp(
            derivs,
            (t_eval[0], t_eval[-1]),
            y0,
            t_eval=t_eval,
            method=self.method,
            **extra_options
        )

        return sol.t, sol.y

    def set_auto_jac(self, derivs):
        """
        Sets the Jacobian function for the ODE model using autograd

        Parameters
        ----------
        derivs : method
            A function that takes in t and y and returns the time-derivative dydt

        """
        self.jacobian = autograd.jacobian(derivs, 1)<|MERGE_RESOLUTION|>--- conflicted
+++ resolved
@@ -39,11 +39,7 @@
     def method(self, value):
         self._method = value
 
-<<<<<<< HEAD
-    def integrate(self, derivs, y0, t_eval, jacobian=None, events=None):
-=======
     def integrate(self, derivs, y0, t_eval, events=None, mass_matrix=None):
->>>>>>> 3f367f42
         """
         Solve a model defined by dydt with initial conditions y0.
 
