#
# Simulation class
#
import pickle
import pybamm
import numpy as np
import copy
import warnings
<<<<<<< HEAD
=======
import sys
>>>>>>> 5d90711b


def isnotebook():
    try:
        shell = get_ipython().__class__.__name__
        if shell == "ZMQInteractiveShell":
            return True  # Jupyter notebook or qtconsole
        elif shell == "TerminalInteractiveShell":
            return False  # Terminal running IPython
        else:
            return False  # Other type (?)
    except NameError:
        return False  # Probably standard Python interpreter


def constant_current_constant_voltage_constant_power(variables):
    I = variables["Current [A]"]
    V = variables["Terminal voltage [V]"]
    s_I = pybamm.InputParameter("Current switch")
    s_V = pybamm.InputParameter("Voltage switch")
    s_P = pybamm.InputParameter("Power switch")
    n_electrodes_parallel = pybamm.electrical_parameters.n_electrodes_parallel
    n_cells = pybamm.electrical_parameters.n_cells
    return (
        s_I * (I - pybamm.InputParameter("Current input [A]") / n_electrodes_parallel)
        + s_V * (V - pybamm.InputParameter("Voltage input [V]") / n_cells)
        + s_P
        * (
            V * I
            - pybamm.InputParameter("Power input [W]")
            / (n_cells * n_electrodes_parallel)
        )
    )


class Simulation:
    """A Simulation class for easy building and running of PyBaMM simulations.

    Parameters
    ----------
    model : :class:`pybamm.BaseModel`
        The model to be simulated
    experiment : : class:`pybamm.Experiment` (optional)
        The experimental conditions under which to solve the model
    geometry: :class:`pybamm.Geometry` (optional)
        The geometry upon which to solve the model
    parameter_values: dict (optional)
        A dictionary of parameters and their corresponding numerical
        values
    submesh_types: dict (optional)
        A dictionary of the types of submesh to use on each subdomain
    var_pts: dict (optional)
        A dictionary of the number of points used by each spatial
        variable
    spatial_methods: dict (optional)
        A dictionary of the types of spatial method to use on each
        domain (e.g. pybamm.FiniteVolume)
    solver: :class:`pybamm.BaseSolver` (optional)
        The solver to use to solve the model.
    quick_plot_vars: list (optional)
        A list of variables to plot automatically
    C_rate: float (optional)
        The C_rate at which you would like to run a constant current
        experiment at.
    """

    def __init__(
        self,
        model,
        experiment=None,
        geometry=None,
        parameter_values=None,
        submesh_types=None,
        var_pts=None,
        spatial_methods=None,
        solver=None,
        quick_plot_vars=None,
        C_rate=None,
    ):
        self._parameter_values = parameter_values or model.default_parameter_values

        if experiment is None:
            self.operating_mode = "without experiment"
            self.C_rate = C_rate
            if self.C_rate:
                self._parameter_values.update({"C-rate": self.C_rate})
            self.model = model
        else:
            self.set_up_experiment(model, experiment)

        self.geometry = geometry or self.model.default_geometry
        self._submesh_types = submesh_types or self.model.default_submesh_types
        self._var_pts = var_pts or self.model.default_var_pts
        self._spatial_methods = spatial_methods or self.model.default_spatial_methods
        self._solver = solver or self.model.default_solver
        self._quick_plot_vars = quick_plot_vars

        self.reset(update_model=False)

        # ignore runtime warnings in notebooks
        if isnotebook():
            import warnings

            warnings.filterwarnings("ignore")

    def set_up_experiment(self, model, experiment):
        """
        Set up a simulation to run with an experiment. This creates a dictionary of
        inputs (current/voltage/power, running time, stopping condition) for each
        operating condition in the experiment. The model will then be solved by
        integrating the model successively with each group of inputs, one group at a
        time.
        """
        self.operating_mode = "with experiment"
        self.model = model.new_copy(
            options={
                **model.options,
                "operating mode": constant_current_constant_voltage_constant_power,
            }
        )
        if not isinstance(experiment, pybamm.Experiment):
            raise TypeError("experiment must be a pybamm `Experiment` instance")
        # Save the experiment
        self.experiment = experiment
        # Update parameter values with experiment parameters
        self._parameter_values.update(experiment.parameters)
        # Create a new submodel for each set of operating conditions and update
        # parameters and events accordingly
        self._experiment_inputs = []
        self._experiment_times = []
        for op, events in zip(experiment.operating_conditions, experiment.events):
            if op[1] in ["A", "C"]:
                # Update inputs for constant current
                if op[1] == "A":
                    I = op[0]
                else:
                    # Scale C-rate with capacity to obtain current
                    capacity = self._parameter_values["Cell capacity [A.h]"]
                    I = op[0] * capacity
                operating_inputs = {
                    "Current switch": 1,
                    "Voltage switch": 0,
                    "Power switch": 0,
                    "Current input [A]": I,
                    "Voltage input [V]": 0,  # doesn't matter
                    "Power input [W]": 0,  # doesn't matter
                }
            elif op[1] == "V":
                # Update inputs for constant voltage
                V = op[0]
                operating_inputs = {
                    "Current switch": 0,
                    "Voltage switch": 1,
                    "Power switch": 0,
                    "Current input [A]": 0,  # doesn't matter
                    "Voltage input [V]": V,
                    "Power input [W]": 0,  # doesn't matter
                }
            elif op[1] == "W":
                # Update inputs for constant power
                P = op[0]
                operating_inputs = {
                    "Current switch": 0,
                    "Voltage switch": 0,
                    "Power switch": 1,
                    "Current input [A]": 0,  # doesn't matter
                    "Voltage input [V]": 0,  # doesn't matter
                    "Power input [W]": P,
                }
            # Update period
            operating_inputs["period"] = op[3]
            # Update events
            if events is None:
                # make current and voltage values that won't be hit
                operating_inputs.update(
                    {"Current cut-off [A]": -1e10, "Voltage cut-off [V]": -1e10}
                )
            elif events[1] in ["A", "C"]:
                # update current cut-off, make voltage a value that won't be hit
                if events[1] == "A":
                    I = events[0]
                else:
                    # Scale C-rate with capacity to obtain current
                    capacity = self._parameter_values["Cell capacity [A.h]"]
                    I = events[0] * capacity
                operating_inputs.update(
                    {"Current cut-off [A]": I, "Voltage cut-off [V]": -1e10}
                )
            elif events[1] == "V":
                # update voltage cut-off, make current a value that won't be hit
                V = events[0]
                operating_inputs.update(
                    {"Current cut-off [A]": -1e10, "Voltage cut-off [V]": V}
                )

            self._experiment_inputs.append(operating_inputs)
            # Add time to the experiment times
            dt = op[2]
            if dt is None:
                # max simulation time: 1 week
                dt = 7 * 24 * 3600
            self._experiment_times.append(dt)

        # add current and voltage events to the model
        # current events both negative and positive to catch specification
        n_electrodes_parallel = pybamm.electrical_parameters.n_electrodes_parallel
        n_cells = pybamm.electrical_parameters.n_cells
        self.model.events.extend(
            [
                pybamm.Event(
                    "Current cut-off (positive) [A] [experiment]",
                    self.model.variables["Current [A]"]
                    - abs(pybamm.InputParameter("Current cut-off [A]"))
                    / n_electrodes_parallel,
                ),
                pybamm.Event(
                    "Current cut-off (negative) [A] [experiment]",
                    self.model.variables["Current [A]"]
                    + abs(pybamm.InputParameter("Current cut-off [A]"))
                    / n_electrodes_parallel,
                ),
                pybamm.Event(
                    "Voltage cut-off [V] [experiment]",
                    self.model.variables["Terminal voltage [V]"]
                    - pybamm.InputParameter("Voltage cut-off [V]") / n_cells,
                ),
            ]
        )

    def set_defaults(self):
        """
        A method to set all the simulation specs to default values for the
        supplied model.
        """
        self.geometry = self._model.default_geometry
        self._parameter_values = self._model.default_parameter_values
        self._submesh_types = self._model.default_submesh_types
        self._var_pts = self._model.default_var_pts
        self._spatial_methods = self._model.default_spatial_methods
        self._solver = self._model.default_solver
        self._quick_plot_vars = None

    def reset(self, update_model=True):
        """
        A method to reset a simulation back to its unprocessed state.
        """
        if update_model:
            self.model = self.model.new_copy(self._model_options)
        self.geometry = copy.deepcopy(self._unprocessed_geometry)
        self._model_with_set_params = None
        self._built_model = None
        self._mesh = None
        self._disc = None
        self._solution = None

    def set_parameters(self):
        """
        A method to set the parameters in the model and the associated geometry. If
        the model has already been built or solved then this will first reset to the
        unprocessed state and then set the parameter values.
        """

        if self.model_with_set_params:
            return None

        self._model_with_set_params = self._parameter_values.process_model(
            self._model, inplace=True
        )
        self._parameter_values.process_geometry(self._geometry)

    def build(self, check_model=True):
        """
        A method to build the model into a system of matrices and vectors suitable for
        performing numerical computations. If the model has already been built or
        solved then this function will have no effect. If you want to rebuild,
        first use "reset()". This method will automatically set the parameters
        if they have not already been set.

        Parameters
        ----------
        check_model : bool, optional
            If True, model checks are performed after discretisation (see
            :meth:`pybamm.Discretisation.process_model`). Default is True.
        """

        if self.built_model:
            return None

        self.set_parameters()
        self._mesh = pybamm.Mesh(self._geometry, self._submesh_types, self._var_pts)
        self._disc = pybamm.Discretisation(self._mesh, self._spatial_methods)
        self._built_model = self._disc.process_model(
            self._model_with_set_params, inplace=False, check_model=check_model
        )

    def solve(
        self,
        t_eval=None,
        solver=None,
        external_variables=None,
        inputs=None,
        check_model=True,
    ):
        """
        A method to solve the model. This method will automatically build
        and set the model parameters if not already done so.

        Parameters
        ----------
        t_eval : numeric type, optional
            The times at which to compute the solution. If None and the parameter
            "Current function [A]" is not read from data the model will
<<<<<<< HEAD
            be solved for a full discharge (1 hour / C_rate) if the discharge
            timescale is provided. If None and the parameter "Current function [A]"
            is read from data the model will be solved at the times provided in
            the data. Otherwise the model will be solved up to a non-dimensional
            time of 1.
=======
            be solved for a full discharge (1 hour / C_rate). If None and the
            parameter "Current function [A]" is read from data the model will be
            solved at the times provided in the data.
>>>>>>> 5d90711b
        solver : :class:`pybamm.BaseSolver`
            The solver to use to solve the model.
        external_variables : dict
            A dictionary of external variables and their corresponding
            values at the current time. The variables must correspond to
            the variables that would normally be found by solving the
            submodels that have been made external.
        inputs : dict, optional
            Any input parameters to pass to the model when solving
        check_model : bool, optional
            If True, model checks are performed after discretisation (see
            :meth:`pybamm.Discretisation.process_model`). Default is True.
        """
        # Setup
        self.build(check_model=check_model)
        if solver is None:
            solver = self.solver

        if self.operating_mode == "without experiment":
            # For drive cycles (current provided as data) we perform additional tests
            # on t_eval (if provided) to ensure the returned solution captures the
            # input. If the current is provided as data then the "Current function [A]"
            # is the tuple (filename, data).
            if isinstance(self._parameter_values["Current function [A]"], tuple):
                filename = self._parameter_values["Current function [A]"][0]
<<<<<<< HEAD
                time_data = self._parameter_values["Current function [A]"][1][:, 0]
=======
                tau = self._parameter_values.evaluate(self.model.param.timescale)
                time_data = (
                    self._parameter_values["Current function [A]"][1][:, 0] / tau
                )
>>>>>>> 5d90711b
                # If no t_eval is provided, we use the times provided in the data.
                if t_eval is None:
                    pybamm.logger.info(
                        "Setting t_eval as specified by the data '{}'".format(filename)
                    )
                    t_eval = time_data
<<<<<<< HEAD
                else:
                    # If t_eval is provided we check that it at least contains all
                    # of the data points. We only raise a warning here, as users
                    # may genuinely only want the solution returned at some
                    # specified points.
                    if set(time_data).issubset(set(t_eval)) is False:
                        warnings.warn(
                            """
                            t_eval does not contain all of the time points in the data
                            '{}'. The output may not contain enough data points to
                            accurately represent the solution. Try refining the number
                            of points in t_eval. Alternatively, passing t_eval = None
                            automatically sets t_eval to be the points in the data.
                            """.format(
                                filename
=======
                # If t_eval is provided we first check if it contains all of the times
                # in the data to within 10-12. If it doesn't, we then check
                # that the largest gap in t_eval is smaller than the smallest gap in the
                # time data (to ensure the resolution of t_eval is fine enough).
                # We only raise a warning here as users may genuinely only want
                # the solution returned at some specified points.
                elif (
                    set(np.round(time_data, 12)).issubset(set(np.round(t_eval, 12)))
                ) is False:
                    warnings.warn(
                        """
                        t_eval does not contain all of the time points in the data
                        '{}'. Note: passing t_eval = None automatically sets t_eval
                        to be the points in the data.
                        """.format(
                            filename
                        ),
                        pybamm.SolverWarning,
                    )
                    dt_data_min = np.min(np.diff(time_data))
                    dt_eval_max = np.max(np.diff(t_eval))
                    if dt_eval_max > dt_data_min + sys.float_info.epsilon:
                        warnings.warn(
                            """
                            The largest timestep in t_eval ({}) is larger than
                            the smallest timestep in the data ({}). The returned
                            solution may not have the correct resolution to accurately
                            capture the input. Try refining t_eval. Alternatively,
                            passing t_eval = None automatically sets t_eval to be the
                            points in the data.
                            """.format(
                                dt_eval_max, dt_data_min
>>>>>>> 5d90711b
                            ),
                            pybamm.SolverWarning,
                        )
            # If not using a drive cycle and t_eval is not provided, set t_eval
            # to correspond to a single discharge
<<<<<<< HEAD
            else:
                if t_eval is None:
                    t_eval = np.linspace(0, 3600, 100)
=======
            elif t_eval is None:
                tau = self._parameter_values.evaluate(self.model.param.timescale)
                C_rate = self._parameter_values["C-rate"]
                t_end = 3600 / tau / C_rate
                t_eval = np.linspace(0, t_end, 100)
>>>>>>> 5d90711b

            self.t_eval = t_eval
            self._solution = solver.solve(self.built_model, t_eval, inputs=inputs)

        elif self.operating_mode == "with experiment":
            if t_eval is not None:
                pybamm.logger.warning(
                    "Ignoring t_eval as solution times are specified by the experiment"
                )
            # Step through all experimental conditions
            inputs = inputs or {}
            pybamm.logger.info("Start running experiment")
            timer = pybamm.Timer()
            for idx, (exp_inputs, dt) in enumerate(
                zip(self._experiment_inputs, self._experiment_times)
            ):
                pybamm.logger.info(self.experiment.operating_conditions_strings[idx])
                inputs.update(exp_inputs)
                # Make sure we take at least 2 timesteps
                npts = max(int(round(dt / exp_inputs["period"])) + 1, 2)
                self.step(
                    dt, npts=npts, external_variables=external_variables, inputs=inputs
                )
                # Only allow events specified by experiment
                if not (
                    self._solution.termination == "final time"
                    or "[experiment]" in self._solution.termination
                ):
                    pybamm.logger.warning(
                        """
                        Experiment is infeasible: '{}' was triggered during '{}'. Try
                        reducing current, shortening the time interval, or reducing
                        the period.
                        """.format(
                            self._solution.termination,
                            self.experiment.operating_conditions_strings[idx],
                        )
                    )
                    break
            pybamm.logger.info(
                "Finish experiment simulation, took {}".format(
                    timer.format(timer.time())
                )
            )

    def step(
        self, dt, solver=None, npts=2, external_variables=None, inputs=None, save=True
    ):
        """
        A method to step the model forward one timestep. This method will
        automatically build and set the model parameters if not already done so.

        Parameters
        ----------
        dt : numeric type
            The timestep over which to step the solution
        solver : :class:`pybamm.BaseSolver`
            The solver to use to solve the model.
        npts : int, optional
            The number of points at which the solution will be returned during
            the step dt. default is 2 (returns the solution at t0 and t0 + dt).
        external_variables : dict
            A dictionary of external variables and their corresponding
            values at the current time. The variables must correspond to
            the variables that would normally be found by solving the
            submodels that have been made external.
        inputs : dict, optional
            Any input parameters to pass to the model when solving
        save : bool
            Turn on to store the solution of all previous timesteps
        """
        self.build()

        if solver is None:
            solver = self.solver

        if save is False:
            # Don't pass previous solution
            self._solution = solver.step(
                None,
                self.built_model,
                dt,
                npts=npts,
                external_variables=external_variables,
                inputs=inputs,
            )
        else:
            self._solution = solver.step(
                self._solution,
                self.built_model,
                dt,
                npts=npts,
                external_variables=external_variables,
                inputs=inputs,
            )

    def get_variable_array(self, *variables):
        """
        A helper function to easily obtain a dictionary of arrays of values
        for a list of variables at the latest timestep.

        Parameters
        ----------
        variable: str
            The name of the variable/variables you wish to obtain the arrays for.

        Returns
        -------
        variable_arrays: dict
            A dictionary of the variable names and their corresponding
            arrays.
        """

        variable_arrays = [
            self.built_model.variables[var].evaluate(
                self.solution.t[-1], self.solution.y[:, -1]
            )
            for var in variables
        ]

        if len(variable_arrays) == 1:
            return variable_arrays[0]
        else:
            return tuple(variable_arrays)

    def plot(self, quick_plot_vars=None, testing=False):
        """
        A method to quickly plot the outputs of the simulation.

        Parameters
        ----------
        quick_plot_vars: list, optional
            A list of the variables to plot.
        testing, bool, optional
            If False the plot will not be displayed
        """

        if self._solution is None:
            raise ValueError(
                "Model has not been solved, please solve the model before plotting."
            )

        if quick_plot_vars is None:
            quick_plot_vars = self.quick_plot_vars

        plot = pybamm.QuickPlot(self._solution, output_variables=quick_plot_vars)

        if isnotebook():
            import ipywidgets as widgets

            widgets.interact(
                plot.plot,
                t=widgets.FloatSlider(min=0, max=plot.max_t, step=0.05, value=0),
            )
        else:
            plot.dynamic_plot(testing=testing)

    @property
    def model(self):
        return self._model

    @model.setter
    def model(self, model):
        self._model = model
        self._model_class = model.__class__
        self._model_options = model.options

    @property
    def model_with_set_params(self):
        return self._model_with_set_params

    @property
    def built_model(self):
        return self._built_model

    @property
    def model_options(self):
        return self._model_options

    @property
    def geometry(self):
        return self._geometry

    @geometry.setter
    def geometry(self, geometry):
        self._geometry = geometry
        self._unprocessed_geometry = copy.deepcopy(geometry)

    @property
    def unprocessed_geometry(self):
        return self._unprocessed_geometry

    @property
    def parameter_values(self):
        return self._parameter_values

    @property
    def submesh_types(self):
        return self._submesh_types

    @property
    def mesh(self):
        return self._mesh

    @property
    def var_pts(self):
        return self._var_pts

    @property
    def spatial_methods(self):
        return self._spatial_methods

    @property
    def solver(self):
        return self._solver

    @solver.setter
    def solver(self, solver):
        self._solver = solver

    @property
    def quick_plot_vars(self):
        return self._quick_plot_vars

    @quick_plot_vars.setter
    def quick_plot_vars(self, quick_plot_vars):
        self._quick_plot_vars = quick_plot_vars

    @property
    def solution(self):
        return self._solution

    def specs(
        self,
        model_options=None,
        geometry=None,
        parameter_values=None,
        submesh_types=None,
        var_pts=None,
        spatial_methods=None,
        solver=None,
        quick_plot_vars=None,
        C_rate=None,
    ):
        """
        A method to set the various specs of the simulation. This method
        automatically resets the model after the new specs have been set.

        Parameters
        ----------
        model_options: dict, optional
            A dictionary of options to tweak the model you are using
        geometry: :class:`pybamm.Geometry`, optional
            The geometry upon which to solve the model
        parameter_values: dict, optional
            A dictionary of parameters and their corresponding numerical
            values
        submesh_types: dict, optional
            A dictionary of the types of submesh to use on each subdomain
        var_pts: dict, optional
            A dictionary of the number of points used by each spatial
            variable
        spatial_methods: dict, optional
            A dictionary of the types of spatial method to use on each
            domain (e.g. pybamm.FiniteVolume)
        solver: :class:`pybamm.BaseSolver` (optional)
            The solver to use to solve the model.
        quick_plot_vars: list (optional)
            A list of variables to plot automatically
        C_rate: float (optional)
            The C_rate at which you would like to run a constant current
            experiment at.
        """

        if model_options:
            self._model_options = model_options

        if geometry:
            self.geometry = geometry

        if parameter_values:
            self._parameter_values = parameter_values
        if submesh_types:
            self._submesh_types = submesh_types
        if var_pts:
            self._var_pts = var_pts
        if spatial_methods:
            self._spatial_methods = spatial_methods
        if solver:
            self._solver = solver
        if quick_plot_vars:
            self._quick_plot_vars = quick_plot_vars

        if C_rate:
            self.C_rate = C_rate
            self._parameter_values.update({"C-rate": self.C_rate})

        if (
            model_options
            or geometry
            or parameter_values
            or submesh_types
            or var_pts
            or spatial_methods
        ):
            self.reset()

    def save(self, filename):
        """Save simulation using pickle"""
        if self.model.convert_to_format == "python":
            # We currently cannot save models in the 'python' format
            raise NotImplementedError(
                """
                Cannot save simulation if model format is python.
                Set model.convert_to_format = 'casadi' instead.
                """
            )
        # Clear solver problem (not pickle-able, will automatically be recomputed)
        if (
            isinstance(self._solver, pybamm.CasadiSolver)
            and self._solver.problems != {}
        ):
            self._solver.problems = {}
        with open(filename, "wb") as f:
            pickle.dump(self, f, pickle.HIGHEST_PROTOCOL)


def load_sim(filename):
    """Load a saved simulation"""
    return pybamm.load(filename)<|MERGE_RESOLUTION|>--- conflicted
+++ resolved
@@ -6,10 +6,7 @@
 import numpy as np
 import copy
 import warnings
-<<<<<<< HEAD
-=======
 import sys
->>>>>>> 5d90711b
 
 
 def isnotebook():
@@ -322,17 +319,9 @@
         t_eval : numeric type, optional
             The times at which to compute the solution. If None and the parameter
             "Current function [A]" is not read from data the model will
-<<<<<<< HEAD
-            be solved for a full discharge (1 hour / C_rate) if the discharge
-            timescale is provided. If None and the parameter "Current function [A]"
-            is read from data the model will be solved at the times provided in
-            the data. Otherwise the model will be solved up to a non-dimensional
-            time of 1.
-=======
             be solved for a full discharge (1 hour / C_rate). If None and the
             parameter "Current function [A]" is read from data the model will be
             solved at the times provided in the data.
->>>>>>> 5d90711b
         solver : :class:`pybamm.BaseSolver`
             The solver to use to solve the model.
         external_variables : dict
@@ -358,37 +347,13 @@
             # is the tuple (filename, data).
             if isinstance(self._parameter_values["Current function [A]"], tuple):
                 filename = self._parameter_values["Current function [A]"][0]
-<<<<<<< HEAD
                 time_data = self._parameter_values["Current function [A]"][1][:, 0]
-=======
-                tau = self._parameter_values.evaluate(self.model.param.timescale)
-                time_data = (
-                    self._parameter_values["Current function [A]"][1][:, 0] / tau
-                )
->>>>>>> 5d90711b
                 # If no t_eval is provided, we use the times provided in the data.
                 if t_eval is None:
                     pybamm.logger.info(
                         "Setting t_eval as specified by the data '{}'".format(filename)
                     )
                     t_eval = time_data
-<<<<<<< HEAD
-                else:
-                    # If t_eval is provided we check that it at least contains all
-                    # of the data points. We only raise a warning here, as users
-                    # may genuinely only want the solution returned at some
-                    # specified points.
-                    if set(time_data).issubset(set(t_eval)) is False:
-                        warnings.warn(
-                            """
-                            t_eval does not contain all of the time points in the data
-                            '{}'. The output may not contain enough data points to
-                            accurately represent the solution. Try refining the number
-                            of points in t_eval. Alternatively, passing t_eval = None
-                            automatically sets t_eval to be the points in the data.
-                            """.format(
-                                filename
-=======
                 # If t_eval is provided we first check if it contains all of the times
                 # in the data to within 10-12. If it doesn't, we then check
                 # that the largest gap in t_eval is smaller than the smallest gap in the
@@ -421,23 +386,15 @@
                             points in the data.
                             """.format(
                                 dt_eval_max, dt_data_min
->>>>>>> 5d90711b
                             ),
                             pybamm.SolverWarning,
                         )
             # If not using a drive cycle and t_eval is not provided, set t_eval
             # to correspond to a single discharge
-<<<<<<< HEAD
-            else:
-                if t_eval is None:
-                    t_eval = np.linspace(0, 3600, 100)
-=======
             elif t_eval is None:
-                tau = self._parameter_values.evaluate(self.model.param.timescale)
                 C_rate = self._parameter_values["C-rate"]
-                t_end = 3600 / tau / C_rate
+                t_end = 3600 / C_rate
                 t_eval = np.linspace(0, t_end, 100)
->>>>>>> 5d90711b
 
             self.t_eval = t_eval
             self._solution = solver.solve(self.built_model, t_eval, inputs=inputs)
