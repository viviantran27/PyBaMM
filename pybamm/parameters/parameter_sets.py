#
# Parameter sets from papers
#
"""
Parameter sets from papers. The 'citation' entry provides a reference to the appropriate
paper in the file "pybamm/CITATIONS.txt". To see which parameter sets have been used in
your simulation, add the line "pybamm.print_citations()" to your script.
"""

#
# Lithium-ion
#
Marquis2019 = {
    "chemistry": "lithium-ion",
    "cell": "kokam_Marquis2019",
    "anode": "graphite_mcmb2528_Marquis2019",
    "separator": "separator_Marquis2019",
    "cathode": "lico2_Marquis2019",
    "electrolyte": "lipf6_Marquis2019",
    "experiment": "1C_discharge_from_full_Marquis2019",
    "citation": "marquis2019asymptotic",
}

NCA_Kim2011 = {
    "chemistry": "lithium-ion",
    "cell": "Kim2011",
    "anode": "graphite_Kim2011",
    "separator": "separator_Kim2011",
    "cathode": "nca_Kim2011",
    "electrolyte": "lipf6_Kim2011",
    "experiment": "1C_discharge_from_full_Kim2011",
    "citation": "kim2011multi",
}

Chen2020 = {
    "chemistry": "lithium-ion",
    "cell": "LGM50_Chen2020",
    "anode": "graphite_Chen2020",
    "separator": "separator_Chen2020",
    "cathode": "nmc_Chen2020",
    "electrolyte": "lipf6_Nyman2008",
    "experiment": "1C_discharge_from_full_Chen2020",
    "citation": "Chen2020",
}
#
# Lead-acid
#
Sulzer2019 = {
    "chemistry": "lead-acid",
    "cell": "BBOXX_Sulzer2019",
    "anode": "lead_Sulzer2019",
    "separator": "agm_Sulzer2019",
    "cathode": "lead_dioxide_Sulzer2019",
    "electrolyte": "sulfuric_acid_Sulzer2019",
    "experiment": "1C_discharge_from_full",
<<<<<<< HEAD
}

#
# Alkaline
#
Lu2019 = {
    "chemistry": "alkaline",
    "cell": "DuracellAA_Lu2019",
    "anode": "Zn_Lu2019",
    "separator": "Duracell_alkaline_separator_Lu2019",
    "cathode": "MnO2_Lu2019",
    "electrolyte": "KOH_Lu2019",
    "experiment": "1C_discharge_from_full",
=======
    "citation": "sulzer2019physical",
}

# 
# Alkaline
# 
Lu2019 = {
    "chemistry": "lead-acid",
    "cell": "BBOXX_Sulzer2019",
    "anode": "lead_Sulzer2019",
    "separator": "agm_Sulzer2019",
    "cathode": "lead_dioxide_Sulzer2019",
    "electrolyte": "sulfuric_acid_Sulzer2019",
    "experiment": "1C_discharge_from_full",
    "citation": "sulzer2019physical",
>>>>>>> 5915f2d5
}<|MERGE_RESOLUTION|>--- conflicted
+++ resolved
@@ -53,7 +53,7 @@
     "cathode": "lead_dioxide_Sulzer2019",
     "electrolyte": "sulfuric_acid_Sulzer2019",
     "experiment": "1C_discharge_from_full",
-<<<<<<< HEAD
+    "citation": "sulzer2019physical",
 }
 
 #
@@ -67,21 +67,4 @@
     "cathode": "MnO2_Lu2019",
     "electrolyte": "KOH_Lu2019",
     "experiment": "1C_discharge_from_full",
-=======
-    "citation": "sulzer2019physical",
-}
-
-# 
-# Alkaline
-# 
-Lu2019 = {
-    "chemistry": "lead-acid",
-    "cell": "BBOXX_Sulzer2019",
-    "anode": "lead_Sulzer2019",
-    "separator": "agm_Sulzer2019",
-    "cathode": "lead_dioxide_Sulzer2019",
-    "electrolyte": "sulfuric_acid_Sulzer2019",
-    "experiment": "1C_discharge_from_full",
-    "citation": "sulzer2019physical",
->>>>>>> 5915f2d5
 }