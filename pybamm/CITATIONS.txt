--- conflicted
+++ resolved
@@ -197,7 +197,6 @@
 primaryClass={physics.app-ph},
 }
 
-<<<<<<< HEAD
 @article{cai2019modeling,
   title={Modeling Li-Ion Battery Temperature and Expansion Force during the Early Stages of Thermal Runaway Triggered by Internal Shorts},
   author={Cai, Ting and Stefanopoulou, Anna G and Siegel, Jason B},
@@ -207,7 +206,8 @@
   pages={A2431--A2443},
   year={2019},
   publisher={The Electrochemical Society}
-=======
+}
+
 @article{subramanian2005,
   title={Efficient macro-micro scale coupled modeling of batteries},
   author={Subramanian, Venkat R and Diwakar, Vinten D and Tapriyal, Deepak},
@@ -249,5 +249,4 @@
   pages={A616},
   year={2013},
   publisher={IOP Publishing}
->>>>>>> d3b1cca7
 }