--- conflicted
+++ resolved
@@ -5,15 +5,11 @@
 from __future__ import absolute_import, division
 from __future__ import print_function, unicode_literals
 
-<<<<<<< HEAD
-from .test_models.standard_model_tests import (
+from .unit.test_models.standard_model_tests import (
     StandardModelTest,
     OptimisationsTest,
     get_manufactured_solution_errors,
 )
-=======
-from .unit.test_models.standard_model_tests import StandardModelTest, OptimisationsTest
->>>>>>> 3d4fd7fd
 from .shared import (
     get_mesh_for_testing,
     get_p2d_mesh_for_testing,
