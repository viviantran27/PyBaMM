#
# Tests for the lead-acid Full model
#
import pybamm
import unittest


class TestLeadAcidFull(unittest.TestCase):
    def test_well_posed(self):
        model = pybamm.lead_acid.Full()
        model.check_well_posedness()

    def test_well_posed_with_convection(self):
<<<<<<< HEAD
        options = {"convection": {"transverse": "uniform"}}
        model = pybamm.lead_acid.NewmanTiedemann(options)
        model.check_well_posedness()

        options = {"dimensionality": 1, "convection": {"transverse": "full"}}
        model = pybamm.lead_acid.NewmanTiedemann(options)
=======
        options = {"thermal": "isothermal", "convection": True}
        model = pybamm.lead_acid.Full(options)
>>>>>>> 09b2ae1f
        model.check_well_posedness()

    @unittest.skipIf(pybamm.have_scikits_odes(), "scikits.odes not installed")
    def test_default_solver(self):
        model = pybamm.lead_acid.Full()
        self.assertIsInstance(model.default_solver, pybamm.ScikitsDaeSolver)

<<<<<<< HEAD
    def test_well_posed_1plus1d(self):
        options = {"dimensionality": 1}
        model = pybamm.lead_acid.NewmanTiedemann(options)
        model.check_well_posedness()

=======

class TestLeadAcidFullSurfaceForm(unittest.TestCase):
    def test_well_posed_differential(self):
        options = {"surface form": "differential"}
        model = pybamm.lead_acid.Full(options)
        model.check_well_posedness()

    def test_well_posed_differential_1plus1d(self):
        options = {"surface form": "differential", "dimensionality": 1}
        model = pybamm.lead_acid.Full(options)
        model.check_well_posedness()

    def test_well_posed_algebraic(self):
        options = {"surface form": "algebraic"}
        model = pybamm.lead_acid.Full(options)
        model.check_well_posedness()

    @unittest.skipIf(pybamm.have_scikits_odes(), "scikits.odes not installed")
    def test_default_solver(self):
        options = {"surface form": "differential"}
        model = pybamm.lead_acid.Full(options)
        self.assertIsInstance(model.default_solver, pybamm.ScipySolver)
        options = {"surface form": "algebraic"}
        model = pybamm.lead_acid.Full(options)
        self.assertIsInstance(model.default_solver, pybamm.ScikitsDaeSolver)

>>>>>>> 09b2ae1f

class TestLeadAcidFullSideReactions(unittest.TestCase):
    def test_well_posed(self):
        options = {"side reactions": ["oxygen"]}
        model = pybamm.lead_acid.Full(options)
        model.check_well_posedness()

    def test_well_posed_surface_form_differential(self):
        options = {"side reactions": ["oxygen"], "surface form": "differential"}
        model = pybamm.lead_acid.Full(options)
        model.check_well_posedness()
        self.assertIsInstance(model.default_solver, pybamm.ScipySolver)

    @unittest.skipIf(pybamm.have_scikits_odes(), "scikits.odes not installed")
    def test_well_posed_surface_form_algebraic(self):
        options = {"side reactions": ["oxygen"], "surface form": "algebraic"}
        model = pybamm.lead_acid.Full(options)
        model.check_well_posedness()
        self.assertIsInstance(model.default_solver, pybamm.ScikitsDaeSolver)


if __name__ == "__main__":
    print("Add -v for more debug output")
    import sys

    if "-v" in sys.argv:
        debug = True
    pybamm.settings.debug_mode = True
    unittest.main()<|MERGE_RESOLUTION|>--- conflicted
+++ resolved
@@ -11,17 +11,12 @@
         model.check_well_posedness()
 
     def test_well_posed_with_convection(self):
-<<<<<<< HEAD
         options = {"convection": {"transverse": "uniform"}}
-        model = pybamm.lead_acid.NewmanTiedemann(options)
+        model = pybamm.lead_acid.Full(options)
         model.check_well_posedness()
 
         options = {"dimensionality": 1, "convection": {"transverse": "full"}}
-        model = pybamm.lead_acid.NewmanTiedemann(options)
-=======
-        options = {"thermal": "isothermal", "convection": True}
         model = pybamm.lead_acid.Full(options)
->>>>>>> 09b2ae1f
         model.check_well_posedness()
 
     @unittest.skipIf(pybamm.have_scikits_odes(), "scikits.odes not installed")
@@ -29,40 +24,11 @@
         model = pybamm.lead_acid.Full()
         self.assertIsInstance(model.default_solver, pybamm.ScikitsDaeSolver)
 
-<<<<<<< HEAD
     def test_well_posed_1plus1d(self):
         options = {"dimensionality": 1}
-        model = pybamm.lead_acid.NewmanTiedemann(options)
-        model.check_well_posedness()
-
-=======
-
-class TestLeadAcidFullSurfaceForm(unittest.TestCase):
-    def test_well_posed_differential(self):
-        options = {"surface form": "differential"}
         model = pybamm.lead_acid.Full(options)
         model.check_well_posedness()
 
-    def test_well_posed_differential_1plus1d(self):
-        options = {"surface form": "differential", "dimensionality": 1}
-        model = pybamm.lead_acid.Full(options)
-        model.check_well_posedness()
-
-    def test_well_posed_algebraic(self):
-        options = {"surface form": "algebraic"}
-        model = pybamm.lead_acid.Full(options)
-        model.check_well_posedness()
-
-    @unittest.skipIf(pybamm.have_scikits_odes(), "scikits.odes not installed")
-    def test_default_solver(self):
-        options = {"surface form": "differential"}
-        model = pybamm.lead_acid.Full(options)
-        self.assertIsInstance(model.default_solver, pybamm.ScipySolver)
-        options = {"surface form": "algebraic"}
-        model = pybamm.lead_acid.Full(options)
-        self.assertIsInstance(model.default_solver, pybamm.ScikitsDaeSolver)
-
->>>>>>> 09b2ae1f
 
 class TestLeadAcidFullSideReactions(unittest.TestCase):
     def test_well_posed(self):
