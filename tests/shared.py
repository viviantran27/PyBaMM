#
# Shared methods and classes for testing
#
import pybamm

from scipy.sparse import eye


class SpatialMethodForTesting(pybamm.SpatialMethod):
    """Identity operators, no boundary conditions."""

    def __init__(self, mesh):
        for dom in mesh.keys():
            for i in range(len(mesh[dom])):
                mesh[dom][i].npts_for_broadcast = mesh[dom][i].npts
        super().__init__(mesh)

    def spatial_variable(self, symbol):
        # use the cell centres
        symbol_mesh = self.mesh.combine_submeshes(*symbol.domain)
        return pybamm.Vector(symbol_mesh[0].nodes)

    def gradient(self, symbol, discretised_symbol, boundary_conditions):
        n = 0
        for domain in symbol.domain:
            n += self.mesh[domain][0].npts
        gradient_matrix = pybamm.Matrix(eye(n))
        return gradient_matrix @ discretised_symbol

    def divergence(self, symbol, discretised_symbol, boundary_conditions):
        n = 0
        for domain in symbol.domain:
            n += self.mesh[domain][0].npts
        divergence_matrix = pybamm.Matrix(eye(n))
        return divergence_matrix @ discretised_symbol

<<<<<<< HEAD
    def compute_diffusivity(
        self, symbol, extrapolate_left=None, extrapolate_right=None
    ):
        return symbol

    def mass_matrix(self, symbol, boundary_conditions):
        n = 0
        for domain in symbol.domain:
            n += self.mesh[domain][0].npts
        mass_matrix = pybamm.Matrix(eye(n))
        return mass_matrix

=======
>>>>>>> 6fb10c0f

def get_mesh_for_testing(npts=None):
    param = pybamm.ParameterValues(
        base_parameters={
            "Negative electrode width": 0.3,
            "Separator width": 0.3,
            "Positive electrode width": 0.3,
        }
    )

    geometry = pybamm.Geometry("1D macro", "1D micro")
    param.process_geometry(geometry)

    submesh_types = {
        "negative electrode": pybamm.Uniform1DSubMesh,
        "separator": pybamm.Uniform1DSubMesh,
        "positive electrode": pybamm.Uniform1DSubMesh,
        "negative particle": pybamm.Uniform1DSubMesh,
        "positive particle": pybamm.Uniform1DSubMesh,
    }

    var = pybamm.standard_spatial_vars

    if npts is None:
        var_pts = {var.x_n: 40, var.x_s: 25, var.x_p: 35, var.r_n: 10, var.r_p: 10}
    else:
        n = 3 * round(npts / 3)
        var_pts = {var.x_n: n, var.x_s: n, var.x_p: n, var.r_n: npts, var.r_p: npts}
    return pybamm.Mesh(geometry, submesh_types, var_pts)


def get_p2d_mesh_for_testing(npts=None, mpts=None):
    param = pybamm.ParameterValues(
        base_parameters={
            "Negative electrode width": 0.3,
            "Separator width": 0.2,
            "Positive electrode width": 0.3,
        }
    )

    geometry = pybamm.Geometry("1D macro", "1+1D micro")
    param.process_geometry(geometry)

    # provide mesh properties
    submesh_types = {
        "negative electrode": pybamm.Uniform1DSubMesh,
        "separator": pybamm.Uniform1DSubMesh,
        "positive electrode": pybamm.Uniform1DSubMesh,
        "negative particle": pybamm.Uniform1DSubMesh,
        "positive particle": pybamm.Uniform1DSubMesh,
    }

    var = pybamm.standard_spatial_vars
    if mpts is None:
        var_pts = {var.x_n: 40, var.x_s: 25, var.x_p: 35, var.r_n: 10, var.r_p: 10}
    else:
        n = 3 * round(npts / 3)
        var_pts = {var.x_n: n, var.x_s: n, var.x_p: n, var.r_n: mpts, var.r_p: mpts}

    return pybamm.Mesh(geometry, submesh_types, var_pts)


def get_discretisation_for_testing(npts=None):
    mesh = get_mesh_for_testing(npts)
    spatial_methods = {
        "macroscale": SpatialMethodForTesting,
        "negative particle": SpatialMethodForTesting,
        "positive particle": SpatialMethodForTesting,
    }

    return pybamm.Discretisation(mesh, spatial_methods)<|MERGE_RESOLUTION|>--- conflicted
+++ resolved
@@ -34,7 +34,6 @@
         divergence_matrix = pybamm.Matrix(eye(n))
         return divergence_matrix @ discretised_symbol
 
-<<<<<<< HEAD
     def compute_diffusivity(
         self, symbol, extrapolate_left=None, extrapolate_right=None
     ):
@@ -47,8 +46,6 @@
         mass_matrix = pybamm.Matrix(eye(n))
         return mass_matrix
 
-=======
->>>>>>> 6fb10c0f
 
 def get_mesh_for_testing(npts=None):
     param = pybamm.ParameterValues(
