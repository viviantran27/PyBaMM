--- conflicted
+++ resolved
@@ -9,11 +9,9 @@
 
 
 # load model
-<<<<<<< HEAD
-options = {"thermal": "x-lumped"} # Should default to false "anode decomposition": False, "cathode decomposition": False}
-=======
-options = {"thermal": "lumped"}
->>>>>>> 9b72b1ec
+options = {
+    "thermal": "lumped"
+}  # Should default to false "anode decomposition": False, "cathode decomposition": False}
 model = pybamm.lithium_ion.DFN(options)
 
 # create geometry
