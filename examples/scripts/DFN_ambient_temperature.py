#
# Example showing how to solve the DFN with a varying ambient temperature
#

import pybamm
import numpy as np

pybamm.set_logging_level("DEBUG")


# load model
<<<<<<< HEAD
options = {"thermal": "x-lumped"}  
=======
options = {
    "thermal": "lumped"
}  # Should default to false "anode decomposition": False, "cathode decomposition": False}
>>>>>>> dc1c81d4
model = pybamm.lithium_ion.DFN(options)

# create geometry
geometry = model.default_geometry

# load parameter values and process model and geometry


def ambient_temperature(t):
    return 300 - t * 10 / 3600


param = model.default_parameter_values
param.update(
    {"Ambient temperature [K]": 300,
     "Initial temperature [K]": 360}, check_already_exists=False
)
param.process_model(model)
param.process_geometry(geometry)

# set mesh
var = pybamm.standard_spatial_vars
var_pts = {var.x_n: 30, var.x_s: 30, var.x_p: 30, var.r_n: 10, var.r_p: 10}
mesh = pybamm.Mesh(geometry, model.default_submesh_types, var_pts)

# discretise model
disc = pybamm.Discretisation(mesh, model.default_spatial_methods)
disc.process_model(model)

# solve model
<<<<<<< HEAD
t_eval = np.linspace(0, 3600*1.1, 100)
solver = pybamm.CasadiSolver(mode="fast")
solver.rtol = 1e-3
solver.atol = 1e-6
=======
t_eval = np.linspace(0, 3600 / 2, 100)
solver = pybamm.CasadiSolver(mode="fast", atol=1e-6, rtol=1e-3)
>>>>>>> dc1c81d4
solution = solver.solve(model, t_eval)

# plot
plot = pybamm.QuickPlot(
    solution, ["X-averaged cell temperature [K]", "Ambient temperature [K]"]
)
plot.dynamic_plot()<|MERGE_RESOLUTION|>--- conflicted
+++ resolved
@@ -9,13 +9,7 @@
 
 
 # load model
-<<<<<<< HEAD
 options = {"thermal": "x-lumped"}  
-=======
-options = {
-    "thermal": "lumped"
-}  # Should default to false "anode decomposition": False, "cathode decomposition": False}
->>>>>>> dc1c81d4
 model = pybamm.lithium_ion.DFN(options)
 
 # create geometry
@@ -46,15 +40,8 @@
 disc.process_model(model)
 
 # solve model
-<<<<<<< HEAD
-t_eval = np.linspace(0, 3600*1.1, 100)
-solver = pybamm.CasadiSolver(mode="fast")
-solver.rtol = 1e-3
-solver.atol = 1e-6
-=======
 t_eval = np.linspace(0, 3600 / 2, 100)
 solver = pybamm.CasadiSolver(mode="fast", atol=1e-6, rtol=1e-3)
->>>>>>> dc1c81d4
 solution = solver.solve(model, t_eval)
 
 # plot
