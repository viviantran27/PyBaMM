#
# Example showing how to load and solve the DFN
#

import pybamm
import numpy as np

pybamm.set_logging_level("INFO")
class ExternalCircuitFunction:
    num_switches = 0

    def __call__(self, variables):
        I = variables["Current [A]"]
        V = variables["Terminal voltage [V]"]
        return V / I - pybamm.FunctionParameter("Function", pybamm.t)

options = {"operating mode": ExternalCircuitFunction()}
model = pybamm.lithium_ion.DFN(options)
model.events = {}

# create geometry
geometry = model.default_geometry

# load parameter values and process model and geometry
<<<<<<< HEAD
param = model.default_parameter_values
param.update({"Function": .75}, check_already_exists=False)
=======
param = model.default_parameter_values #in examples>input>parameter>chemistry>component>parameter.csv #create folder with parameter files and edit that 
# param = pybamm.ParameterValues(chemistry=pybamm.parameter_sets.new_chem) #changes parameter_sets.py to set new chemistry dictionary
#import ipdb 
#ipdb.set_trace()
param.update({"C-rate": 8, "Separator porosity": 0.5}) #update parameters here (>>from pprint import pprint; >> pprint(param)) >>exit >>del param[" "]
>>>>>>> 71720228
param.process_model(model)
param.process_geometry(geometry) 

# set mesh
var = pybamm.standard_spatial_vars
var_pts = {var.x_n: 30, var.x_s: 30, var.x_p: 30, var.r_n: 10, var.r_p: 10}
mesh = pybamm.Mesh(geometry, model.default_submesh_types, var_pts)

# discretise model
disc = pybamm.Discretisation(mesh, model.default_spatial_methods)
disc.process_model(model)

# solve model
t_eval = np.linspace(0, 0.06, 100)
solver = model.default_solver
solver.rtol = 1e-8
solver.atol = 1e-7
solution = solver.solve(model, t_eval)

# export
import ipdb 
ipdb.set_trace()
c_s_n = pybamm.ProcessedVariable(model.variables["Negative particle concentration [mol.m-3]"], solution.t, solution.y, mesh,)
from scipy.io import savemat
savemat("file.mat",{"conc": c_s_n.entries})


# plot
plot = pybamm.QuickPlot(solution,output_variables = [
                    "Negative particle surface concentration",
                    "Electrolyte concentration",
                    "Positive particle surface concentration",
                    "Current [A]",
                    "Negative electrode potential [V]",
                    "Electrolyte potential [V]",
                    "Interfacial current density",
                    "Terminal voltage [V]",
                ])
plot.dynamic_plot()<|MERGE_RESOLUTION|>--- conflicted
+++ resolved
@@ -22,16 +22,11 @@
 geometry = model.default_geometry
 
 # load parameter values and process model and geometry
-<<<<<<< HEAD
-param = model.default_parameter_values
-param.update({"Function": .75}, check_already_exists=False)
-=======
 param = model.default_parameter_values #in examples>input>parameter>chemistry>component>parameter.csv #create folder with parameter files and edit that 
 # param = pybamm.ParameterValues(chemistry=pybamm.parameter_sets.new_chem) #changes parameter_sets.py to set new chemistry dictionary
 #import ipdb 
 #ipdb.set_trace()
 param.update({"C-rate": 8, "Separator porosity": 0.5}) #update parameters here (>>from pprint import pprint; >> pprint(param)) >>exit >>del param[" "]
->>>>>>> 71720228
 param.process_model(model)
 param.process_geometry(geometry) 
 
@@ -51,12 +46,12 @@
 solver.atol = 1e-7
 solution = solver.solve(model, t_eval)
 
-# export
-import ipdb 
-ipdb.set_trace()
-c_s_n = pybamm.ProcessedVariable(model.variables["Negative particle concentration [mol.m-3]"], solution.t, solution.y, mesh,)
-from scipy.io import savemat
-savemat("file.mat",{"conc": c_s_n.entries})
+# # export
+# import ipdb 
+# ipdb.set_trace()
+# c_s_n = pybamm.ProcessedVariable(model.variables["Negative particle concentration [mol.m-3]"], solution.t, solution.y, mesh,)
+# from scipy.io import savemat
+# savemat("file.mat",{"conc": c_s_n.entries})
 
 
 # plot
