# [Unreleased](https://github.com/pybamm-team/PyBaMM)

## Features

<<<<<<< HEAD
-   Add interface to CasADi solver
-   Add option to use CasADi's Algorithmic Differentiation framework to calculate Jacobians
=======
-   Added interface (via pybind11) to sundials with the IDA KLU sparse linear solver ([#657](https://github.com/pybamm-team/PyBaMM/pull/657))
>>>>>>> 2af61032
-   Add method to evaluate parameters more easily ([#669](https://github.com/pybamm-team/PyBaMM/pull/669))
-   Add `Jacobian` class to reuse known Jacobians of expressions ([#665](https://github.com/pybamm-team/PyBaMM/pull/670))
-   Add `Interpolant` class to interpolate experimental data (e.g. OCP curves) ([#661](https://github.com/pybamm-team/PyBaMM/pull/661))
-   Allow parameters to be set by material or by specifying a particular paper ([#647](https://github.com/pybamm-team/PyBaMM/pull/647))
-   Set relative and absolute tolerances independently in solvers ([#645](https://github.com/pybamm-team/PyBaMM/pull/645))
-   Add some non-uniform meshes in 1D and 2D ([#617](https://github.com/pybamm-team/PyBaMM/pull/617))

## Optimizations

-   Avoid re-checking size when making a copy of an `Index` object ([#656](https://github.com/pybamm-team/PyBaMM/pull/656))
-   Avoid recalculating `_evaluation_array` when making a copy of a `StateVector` object ([#653](https://github.com/pybamm-team/PyBaMM/pull/653))

## Bug fixes

<<<<<<< HEAD
-   Fix differentiation of functions that have more than one argument
=======
-   Add warning if `ProcessedVariable` is called outisde its interpolation range ([#681](https://github.com/pybamm-team/PyBaMM/pull/681))
>>>>>>> 2af61032
-   Improve the way `ProcessedVariable` objects are created in higher dimensions ([#581](https://github.com/pybamm-team/PyBaMM/pull/581))

# [v0.1.0](https://github.com/pybamm-team/PyBaMM/tree/v0.1.0) - 2019-10-08

This is the first official version of PyBaMM.
Please note that PyBaMM in still under active development, and so the API may change in the future.

## Features

### Models

#### Lithium-ion

- Single Particle Model (SPM)
- Single Particle Model with electrolyte (SPMe)
- Doyle-Fuller-Newman (DFN) model

with the following optional physics:

- Thermal effects
- Fast diffusion in particles
- 2+1D (pouch cell)

#### Lead-acid

- Leading-Order Quasi-Static model
- First-Order Quasi-Static model
- Composite model
- Full model

with the following optional physics:

- Hydrolysis side reaction
- Capacitance effects
- 2+1D


### Spatial discretisations

- Finite Volume (1D only)
- Finite Element (scikit, 2D only)

### Solvers

- Scipy
- Scikits ODE
- Scikits DAE
- IDA KLU sparse linear solver (Sundials)
- Algebraic (root-finding)<|MERGE_RESOLUTION|>--- conflicted
+++ resolved
@@ -2,15 +2,12 @@
 
 ## Features
 
-<<<<<<< HEAD
 -   Add interface to CasADi solver
 -   Add option to use CasADi's Algorithmic Differentiation framework to calculate Jacobians
-=======
--   Added interface (via pybind11) to sundials with the IDA KLU sparse linear solver ([#657](https://github.com/pybamm-team/PyBaMM/pull/657))
->>>>>>> 2af61032
 -   Add method to evaluate parameters more easily ([#669](https://github.com/pybamm-team/PyBaMM/pull/669))
 -   Add `Jacobian` class to reuse known Jacobians of expressions ([#665](https://github.com/pybamm-team/PyBaMM/pull/670))
 -   Add `Interpolant` class to interpolate experimental data (e.g. OCP curves) ([#661](https://github.com/pybamm-team/PyBaMM/pull/661))
+-   Added interface (via pybind11) to sundials with the IDA KLU sparse linear solver ([#657](https://github.com/pybamm-team/PyBaMM/pull/657))
 -   Allow parameters to be set by material or by specifying a particular paper ([#647](https://github.com/pybamm-team/PyBaMM/pull/647))
 -   Set relative and absolute tolerances independently in solvers ([#645](https://github.com/pybamm-team/PyBaMM/pull/645))
 -   Add some non-uniform meshes in 1D and 2D ([#617](https://github.com/pybamm-team/PyBaMM/pull/617))
@@ -22,11 +19,8 @@
 
 ## Bug fixes
 
-<<<<<<< HEAD
 -   Fix differentiation of functions that have more than one argument
-=======
 -   Add warning if `ProcessedVariable` is called outisde its interpolation range ([#681](https://github.com/pybamm-team/PyBaMM/pull/681))
->>>>>>> 2af61032
 -   Improve the way `ProcessedVariable` objects are created in higher dimensions ([#581](https://github.com/pybamm-team/PyBaMM/pull/581))
 
 # [v0.1.0](https://github.com/pybamm-team/PyBaMM/tree/v0.1.0) - 2019-10-08
