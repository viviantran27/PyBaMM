# [Unreleased](https://github.com/pybamm-team/PyBaMM)

## Features

<<<<<<< HEAD
-   Allow initial conditions in the particle to depend on x ([#786](https://github.com/pybamm-team/PyBaMM/pull/786))
=======
-   Added some basic models (BasicSPM and BasicDFN) in order to clearly demonstrate the PyBaMM model structure for battery models ([#795](https://github.com/pybamm-team/PyBaMM/pull/795))
>>>>>>> 29683da7
-   Added the harmonic mean to the Finite Volume method, which is now used when computing fluxes ([#783](https://github.com/pybamm-team/PyBaMM/pull/783))
-   Refactored `Solution` to make it a dictionary that contains all of the solution variables. This automatically creates `ProcessedVariable` objects when required, so that the solution can be obtained much more easily. ([#781](https://github.com/pybamm-team/PyBaMM/pull/781))
-   Added notebook to explain broadcasts ([#776](https://github.com/pybamm-team/PyBaMM/pull/776))
-   Added a step to discretisation that automatically compute the inverse of the mass matrix of the differential part of the problem so that the underlying DAEs can be provided in semi-explicit form, as required by the CasADi solver ([#769](https://github.com/pybamm-team/PyBaMM/pull/769))
-   Added the gradient operation for the Finite Element Method ([#767](https://github.com/pybamm-team/PyBaMM/pull/767))
-   Added `InputParameter` node for quickly changing parameter values ([#752](https://github.com/pybamm-team/PyBaMM/pull/752))
-   Added submodels for operating modes other than current-controlled ([#751](https://github.com/pybamm-team/PyBaMM/pull/751))
-   Changed finite volume discretisation to use exact values provided by Neumann boundary conditions when computing the gradient instead of adding ghost nodes([#748](https://github.com/pybamm-team/PyBaMM/pull/748))
-   Added optional R(x) distribution in particle models ([#745](https://github.com/pybamm-team/PyBaMM/pull/745))
-   Generalized importing of external variables ([#728](https://github.com/pybamm-team/PyBaMM/pull/728))
-   Separated active and inactive material volume fractions ([#726](https://github.com/pybamm-team/PyBaMM/pull/726))
-   Added submodels for tortuosity ([#726](https://github.com/pybamm-team/PyBaMM/pull/726))
-   Simplified the interface for setting current functions ([#723](https://github.com/pybamm-team/PyBaMM/pull/723))
-   Added Heaviside operator ([#723](https://github.com/pybamm-team/PyBaMM/pull/723))
-   New extrapolation methods ([#707](https://github.com/pybamm-team/PyBaMM/pull/707))
-   Added some "Getting Started" documentation ([#703](https://github.com/pybamm-team/PyBaMM/pull/703))
-   Allow abs tolerance to be set by variable for IDA KLU solver ([#700](https://github.com/pybamm-team/PyBaMM/pull/700))
-   Added Simulation class ([#693](https://github.com/pybamm-team/PyBaMM/pull/693)) with load/save functionality ([#732](https://github.com/pybamm-team/PyBaMM/pull/732))
-   Added interface to CasADi solver ([#687](https://github.com/pybamm-team/PyBaMM/pull/687), [#691](https://github.com/pybamm-team/PyBaMM/pull/691), [#714](https://github.com/pybamm-team/PyBaMM/pull/714)). This makes the SUNDIALS DAE solvers (Scikits and KLU) truly optional (though IDA KLU is recommended for solving the DFN).
-   Added option to use CasADi's Algorithmic Differentiation framework to calculate Jacobians ([#687](https://github.com/pybamm-team/PyBaMM/pull/687))
-   Added method to evaluate parameters more easily ([#669](https://github.com/pybamm-team/PyBaMM/pull/669))
-   Added `Jacobian` class to reuse known Jacobians of expressions ([#665](https://github.com/pybamm-team/PyBaMM/pull/670))
-   Added `Interpolant` class to interpolate experimental data (e.g. OCP curves) ([#661](https://github.com/pybamm-team/PyBaMM/pull/661))
-   Added interface (via pybind11) to sundials with the IDA KLU sparse linear solver ([#657](https://github.com/pybamm-team/PyBaMM/pull/657))
-   Allowed parameters to be set by material or by specifying a particular paper ([#647](https://github.com/pybamm-team/PyBaMM/pull/647))
-   Set relative and absolute tolerances independently in solvers ([#645](https://github.com/pybamm-team/PyBaMM/pull/645))
-   Added basic method to allow (a part of) the State Vector to be updated with results obtained from another solution or package ([#624](https://github.com/pybamm-team/PyBaMM/pull/624))
-   Added some non-uniform meshes in 1D and 2D ([#617](https://github.com/pybamm-team/PyBaMM/pull/617))

## Optimizations

-   Added caching for shape evaluation, used during discretisation ([#780](https://github.com/pybamm-team/PyBaMM/pull/780))
-   Added an option to skip model checks during discretisation, which could be slow for large models ([#739](https://github.com/pybamm-team/PyBaMM/pull/739))
-   Use CasADi's automatic differentation algorithms by default when solving a model ([#714](https://github.com/pybamm-team/PyBaMM/pull/714))
-   Avoid re-checking size when making a copy of an `Index` object ([#656](https://github.com/pybamm-team/PyBaMM/pull/656))
-   Avoid recalculating `_evaluation_array` when making a copy of a `StateVector` object ([#653](https://github.com/pybamm-team/PyBaMM/pull/653))

## Bug fixes

-   Improved implementation of broadcasts ([#776](https://github.com/pybamm-team/PyBaMM/pull/776))
-   Fixed a bug which meant that the Ohmic heating in the current collectors was incorrect if using the Finite Element Method ([#767](https://github.com/pybamm-team/PyBaMM/pull/767))
-   Improved automatic broadcasting ([#747](https://github.com/pybamm-team/PyBaMM/pull/747))
-   Fixed bug with wrong temperature in initial conditions ([#737](https://github.com/pybamm-team/PyBaMM/pull/737))
-   Improved flexibility of parameter values so that parameters (such as diffusivity or current) can be set as functions or scalars ([#723](https://github.com/pybamm-team/PyBaMM/pull/723))
-   Fixed a bug where boundary conditions were sometimes handled incorrectly in 1+1D models ([#713](https://github.com/pybamm-team/PyBaMM/pull/713))
-   Corrected a sign error in Dirichlet boundary conditions in the Finite Element Method ([#706](https://github.com/pybamm-team/PyBaMM/pull/706))
-   Passed the correct dimensional temperature to open circuit potential ([#702](https://github.com/pybamm-team/PyBaMM/pull/702))
-   Added missing temperature dependence in electrolyte and interface submodels ([#698](https://github.com/pybamm-team/PyBaMM/pull/698))
-   Fixed differentiation of functions that have more than one argument ([#687](https://github.com/pybamm-team/PyBaMM/pull/687))
-   Added warning if `ProcessedVariable` is called outside its interpolation range ([#681](https://github.com/pybamm-team/PyBaMM/pull/681))
-   Improved the way `ProcessedVariable` objects are created in higher dimensions ([#581](https://github.com/pybamm-team/PyBaMM/pull/581))

## Breaking changes

-   Removed `Outer` and `Kron` nodes as no longer used ([#777](https://github.com/pybamm-team/PyBaMM/pull/777))
-   Moved `results` to separate repositories ([#761](https://github.com/pybamm-team/PyBaMM/pull/761))
-   The parameters "Bruggeman coefficient" must now be specified separately as "Bruggeman coefficient (electrolyte)" and "Bruggeman coefficient (electrode)"
-   The current classes (`GetConstantCurrent`, `GetUserCurrent` and `GetUserData`) have now been removed. Please refer to the [`change-input-current` notebook](https://github.com/pybamm-team/PyBaMM/blob/master/examples/notebooks/change-input-current.ipynb) for information on how to specify an input current
-   Parameter functions must now use pybamm functions instead of numpy functions (e.g. `pybamm.exp` instead of `numpy.exp`), as these are then used to construct the expression tree directly. Generally, pybamm syntax follows numpy syntax; please get in touch if a function you need is missing.
-   The current must now be updated by changing "Current function [A]" or "C-rate" instead of "Typical current [A]"


# [v0.1.0](https://github.com/pybamm-team/PyBaMM/tree/v0.1.0) - 2019-10-08

This is the first official version of PyBaMM.
Please note that PyBaMM in still under active development, and so the API may change in the future.

## Features

### Models

#### Lithium-ion

- Single Particle Model (SPM)
- Single Particle Model with electrolyte (SPMe)
- Doyle-Fuller-Newman (DFN) model

with the following optional physics:

- Thermal effects
- Fast diffusion in particles
- 2+1D (pouch cell)

#### Lead-acid

- Leading-Order Quasi-Static model
- First-Order Quasi-Static model
- Composite model
- Full model

with the following optional physics:

- Hydrolysis side reaction
- Capacitance effects
- 2+1D


### Spatial discretisations

- Finite Volume (1D only)
- Finite Element (scikit, 2D only)

### Solvers

- Scipy
- Scikits ODE
- Scikits DAE
- IDA KLU sparse linear solver (Sundials)
- Algebraic (root-finding)<|MERGE_RESOLUTION|>--- conflicted
+++ resolved
@@ -2,11 +2,8 @@
 
 ## Features
 
-<<<<<<< HEAD
+-   Added some basic models (BasicSPM and BasicDFN) in order to clearly demonstrate the PyBaMM model structure for battery models ([#795](https://github.com/pybamm-team/PyBaMM/pull/795))
 -   Allow initial conditions in the particle to depend on x ([#786](https://github.com/pybamm-team/PyBaMM/pull/786))
-=======
--   Added some basic models (BasicSPM and BasicDFN) in order to clearly demonstrate the PyBaMM model structure for battery models ([#795](https://github.com/pybamm-team/PyBaMM/pull/795))
->>>>>>> 29683da7
 -   Added the harmonic mean to the Finite Volume method, which is now used when computing fluxes ([#783](https://github.com/pybamm-team/PyBaMM/pull/783))
 -   Refactored `Solution` to make it a dictionary that contains all of the solution variables. This automatically creates `ProcessedVariable` objects when required, so that the solution can be obtained much more easily. ([#781](https://github.com/pybamm-team/PyBaMM/pull/781))
 -   Added notebook to explain broadcasts ([#776](https://github.com/pybamm-team/PyBaMM/pull/776))
